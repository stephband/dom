<!DOCTYPE html>
<html lang="en">
<head sparky-fn="import:package.json" class="{[name]}">
	<meta charset="utf-8" />
	<meta name="author" content="@{[author.twitter]}" />
	<meta name="description" content="Documentation for {[title]}. {[description]}" />
	<meta name="viewport" content="width=device-width" />

	<title>{[title]}</title>

	<script>
		document.documentElement.className = 'js';
		window.DEBUG = true;
	</script>

	<link rel="icon" type="image/png" href="images/favicon.png" />
	<link rel="apple-touch-icon" href="/apple-touch-icon.png" />

    <link rel="stylesheet" href="https://fonts.googleapis.com/css?family=Roboto+Mono:100,300,400,500,700" />
	<link rel="stylesheet" href="http://stephen.band/bolt/dist/bolt.css" />
	<link rel="stylesheet" href="http://stephen.band/dom/css/dom.css" />
	<link rel="stylesheet" href="../fn/css/prism.cruncher.css" />
	<link rel="stylesheet" href="../fn/css/docs.css" />
	<link rel="stylesheet" href="../fn/css/tests.css" />
    <link rel="stylesheet" href="../fn/css/theme.css" />

	<style>
		body {
			color: #004e58;
			color: #005d5a;
			color: #305000;
		}
		ol { padding-left: 0; }
	</style>
</head>

<body>
	<header class="grid-block block">
		<h1 class="block @2-grid-left-1/15 @3-grid-left-1/9">dom</h1>
	</header>

	<div class="spaced-grid-block grid-block block">
		<article class="grid-block block @2-span-11/15 @2-span-left-2/15 @3-span-2/9 @3-span-left-1/9">
			<h2 class="block">nodes.</h2>

			<div class="toggleable toggle-block block span-1/1 @1-span-1/1 @2-span-1/1 @3-span-1/1" id="root">
				<h3 class="dot-indent text-5"><a href="#root"><code class="js">.root</code></a></h3>
				<p>The document root, an alias of <code class="js">document.documentElement</code>.</p>
			</div>

			<div class="toggleable toggle-block block span-1/1 @1-span-1/1 @2-span-1/1 @3-span-1/1" id="head">
				<h3 class="dot-indent text-5"><a href="#head"><code class="js">.head</code></a></h3>
				<p>Alias of <code class="js">document.head</code>.</p>
			</div>

			<div class="toggleable toggle-block block span-1/1 @1-span-1/1 @2-span-1/1 @3-span-1/1" id="body">
				<h3 class="dot-indent text-5"><a href="#body"><code class="js">.body</code></a></h3>
				<p>Alias of <code class="js">document.body</code>.</p>
			</div>

			<div class="toggleable toggle-block block span-1/1 @1-span-1/1 @2-span-1/1 @3-span-1/1" id="view">
				<h3 class="dot-indent text-5"><a href="#view"><code class="js">.view</code></a></h3>
				<p>The main scrolling 'view' element, an alias of <code class="js">document.scrollingElement</code>.</p>
			</div>
		</article

		><article class="grid-block block @2-span-4/15 @2-span-left-2/15 @3-span-2/9 @3-span-left-1/9">
			<h2 class="block">select.</h2>

			<div class="toggleable toggle-block block span-1/1 @1-span-1/1 @2-span-1/1 @3-span-1/1" id="dom">
				<h3 class="text-5"><a href="#dom"><code class="js">dom(selector)</code></a></h3>
				<p>Returns an array of nodes that match <code class="js">selector</code>.</p>
				<p>Equivalent to <code class="js">dom.query(selector, document)</code>.</p>
			</div>

			<div class="toggleable toggle-block block span-1/1 @1-span-1/1 @2-span-1/1 @3-span-1/1" id="closest">
				<h3 class="dot-indent text-5"><a href="#closest"><code class="js">.closest(selector, node)</code></a></h3>
				<p>Returns <code class="js">node</code> or the closest ancestor that matches <code>selector</code>.
				If no match is found, returns <code class="js">undefined</code>.</p>
			</div>

			<div class="toggleable toggle-block block span-1/1 @1-span-1/1 @2-span-1/1 @3-span-1/1" id="children">
				<h3 class="dot-indent text-5"><a href="#children"><code class="js">.children(node)</code></a></h3>
				<p>Returns an array of child elements of <code class="js">node</code>.</p>
			</div>

			<div class="toggleable toggle-block block span-1/1 @1-span-1/1 @2-span-1/1 @3-span-1/1" id="matches">
				<h3 class="dot-indent text-5"><a href="#find"><code class="js">.find(selector, node)</code></a></h3>
				<p>Returns the first descendant of <code class="js">node</code> that matches <code class="js">selector</code>.</p>
			</div>

			<div class="toggleable toggle-block block span-1/1 @1-span-1/1 @2-span-1/1 @3-span-1/1" id="matches">
				<h3 class="dot-indent text-5"><a href="#matches"><code class="js">.matches(selector, node)</code></a></h3>
				<p>Returns <code class="js">true</code> if <code class="js">node</code> matches <code class="js">selector</code>, otherwise <code class="js">false</code>.</p>
			</div>

			<div class="toggleable toggle-block block span-1/1 @1-span-1/1 @2-span-1/1 @3-span-1/1" id="next">
				<h3 class="dot-indent text-5"><a href="#next"><code class="js">.next(node)</code></a></h3>
				<p>Returns the next sibling element node, or <code class="js">undefined</code>.</p>
			</div>

			<div class="toggleable toggle-block block span-1/1 @1-span-1/1 @2-span-1/1 @3-span-1/1" id="previous">
				<h3 class="dot-indent text-5"><a href="#previous"><code class="js">.previous(node)</code></a></h3>
				<p>Returns the previous sibling element node, or <code class="js">undefined</code>.</p>
			</div>

			<div class="toggleable toggle-block block span-1/1 @1-span-1/1 @2-span-1/1 @3-span-1/1" id="query">
				<h3 class="dot-indent text-5"><a href="#query"><code class="js">.query(selector, node)</code></a></h3>
				<p>Returns an array of all descendants of <code class="js">node</code> that match <code class="js">selector</code>.</p>
			</div>
		</article

		><article class="grid-block block @2-span-4/15 @3-span-2/9">
			<h2 class="block">inspect.</h2>

			<div class="toggleable toggle-block block span-1/1 @1-span-1/1 @2-span-1/1 @3-span-1/1" id="attribute">
				<h3 class="dot-indent text-5"><a href="#attribute"><code class="js">.attribute(name, node)</code></a></h3>

				Returns the string contents of attribute <code class="js">name</code>, or if the attribute is known
				boolean, returns <code class="js">true</code> or <code class="js">false</code>. If the attribute is not set, returns
				<code class="js">undefined</code>.
			</div>

			<div class="toggleable toggle-block block span-1/1 @1-span-1/1 @2-span-1/1 @3-span-1/1" id="classes">
				<h3 class="dot-indent text-5"><a href="#classes"><code class="js">.classes(node)</code></a></h3>

				Returns the classList of <code class="js">node</code>.
			</div>

			<div class="toggleable toggle-block block span-1/1 @1-span-1/1 @2-span-1/1 @3-span-1/1" id="tag">
				<h3 class="dot-indent text-5"><a href="#tag"><code class="js">.tag(node)</code></a></h3>

			Returns the tag name of <code class="js">node</code>.
			</div>

			<div class="toggleable toggle-block block span-1/1 @1-span-1/1 @2-span-1/1 @3-span-1/1" id="type">
				<h3 class="dot-indent text-5"><a href="#type"><code class="js">.type(node)</code></a></h3>

			Returns <code class="js">node</code> type as one of the strings <code class="js">element</code>, <code class="js">comment</code>, <code class="js">text</code>,
			<code class="js">fragment</code>, <code class="js">document</code> or <code class="js">doctype</code>.
			</div>

			<div class="toggleable toggle-block block span-1/1 @1-span-1/1 @2-span-1/1 @3-span-1/1" id="isCommentNode">
				<h3 class="dot-indent text-5"><a href="#isCommentNode"><code class="js">.isCommentNode(node)</code></a></h3>

				Returns <code class="js">true</code> if <code class="js">node</code> is a comment.
			</div>

			<div class="toggleable toggle-block block span-1/1 @1-span-1/1 @2-span-1/1 @3-span-1/1" id="isElementNode">
				<h3 class="dot-indent text-5"><a href="#isElementNode"><code class="js">.isElementNode(node)</code></a></h3>

			Returns <code class="js">true</code> if <code class="js">node</code> is an element node.
			</div>

			<div class="toggleable toggle-block block span-1/1 @1-span-1/1 @2-span-1/1 @3-span-1/1" id="isFragmentNode">
				<h3 class="dot-indent text-5"><a href="#isFragmentNode"><code class="js">.isFragmentNode(node)</code></a></h3>

			Returns <code class="js">true</code> if <code class="js">node</code> is a fragment.
			</div>

			<div class="toggleable toggle-block block span-1/1 @1-span-1/1 @2-span-1/1 @3-span-1/1" id="isTextNode">
				<h3 class="dot-indent text-5"><a href="#isTextNode"><code class="js">.isTextNode(node)</code></a></h3>

			Returns <code class="js">true</code> if <code class="js">node</code> is a text node.
			</div>

			<div class="toggleable toggle-block block span-1/1 @1-span-1/1 @2-span-1/1 @3-span-1/1" id="isInternalLink">
				<h3 class="dot-indent text-5"><a href="#isInternalLink"><code class="js">.isInternalLink(node)</code></a></h3>

			Returns <code class="js">true</code> if the <code class="js">href</code> of <code class="js">node</code> points to a resource on the same domain
			as the current document.
			</div>
		</article

		><article class="grid-block block @2-span-4/15 @3-span-2/9">
			<h2 class="block">mutate.</h2>

			<div class="toggleable toggle-block block span-1/1 @1-span-1/1 @2-span-1/1 @3-span-1/1" id="addClass">
				<h3 class="dot-indent text-5"><a href="#addClass"><code class="js">.addClass(class, node)</code></a></h3>
				<p>Adds <code class="js">class</code> to the classList of <code class="js">node</code>.</p>
			</div>

			<div class="toggleable toggle-block block span-1/1 @1-span-1/1 @2-span-1/1 @3-span-1/1" id="after">
				<h3 class="dot-indent text-5"><a href="#after"><code class="js">.after(target, node)</code></a></h3>
				<p>Inserts <code class="js">node</code> after <code class="js">target</code>.</p>
			</div>

			<div class="toggleable toggle-block block span-1/1 @1-span-1/1 @2-span-1/1 @3-span-1/1" id="append">
				<h3 class="dot-indent text-5"><a href="#append"><code class="js">.append(target, node)</code></a></h3>
				<p>Appends node to <code class="js">target</code>.</p>

			If <code class="js">node</code> is a collection of nodes, appends each node to <code class="js">target</code>.
			</div>

			<div class="toggleable toggle-block block span-1/1 @1-span-1/1 @2-span-1/1 @3-span-1/1" id="assign">
				<h3 class="dot-indent text-5"><a href="#assign"><code class="js">.assign(node, attributes)</code></a></h3>

			Sets the key-value pairs of the object <code class="js">attributes</code> as attributes on <code class="js">node</code>.
			</div>

			<div class="toggleable toggle-block block span-1/1 @1-span-1/1 @2-span-1/1 @3-span-1/1" id="before">
				<h3 class="dot-indent text-5"><a href="#before"><code class="js">.before(target, node)</code></a></h3>

			Inserts <code class="js">node</code> before target.
			</div>

			<div class="toggleable toggle-block block span-1/1 @1-span-1/1 @2-span-1/1 @3-span-1/1" id="create">
				<h3 class="dot-indent text-5"><a href="#create"><code class="js">.create(tag, text)</code></a></h3>

			Returns a new DOM node.

			- If <code class="js">tag</code> is <code class="js">"text"</code> returns a text node with the content <code class="js">text</code>.
			- If <code class="js">tag</code> is <code class="js">"fragment"</code> returns a document fragment.
			- If <code class="js">tag</code> is <code class="js">"comment"</code> returns a comment <code class="js"><!-- text --></code>.
			- Anything else returns an element <code class="js">&lt;tag&gt;text&lt;/tag&gt;</code>, where <code class="js">text</code> is inserted
			  as inner html.
			</div>

			<div class="toggleable toggle-block block span-1/1 @1-span-1/1 @2-span-1/1 @3-span-1/1" id="clone">
				<h3 class="dot-indent text-5"><a href="#clone"><code class="js">.clone(node)</code></a></h3>

				<p>Returns a deep copy of <code class="js">node</code>.</p>
			</div>

			<div class="toggleable toggle-block block span-1/1 @1-span-1/1 @2-span-1/1 @3-span-1/1" id="empty">
				<h3 class="dot-indent text-5"><a href="#empty"><code class="js">.empty(node)</code></a></h3>

			Removes content of <code class="js">node</code>.
			</div>

			<div class="toggleable toggle-block block span-1/1 @1-span-1/1 @2-span-1/1 @3-span-1/1" id="identify">
				<h3 class="dot-indent text-5"><a href="#identify"><code class="js">.identify(node)</code></a></h3>

			Returns the id of <code class="js">node</code>, or where <code class="js">node</code> has no id, a random id is generated,
			set on <code class="js">node</code> and returned:

			    dom('button').map(dom.identify)...

			If you just want to get an existing id rather than generate a new one, use the
			Fn library's <code class="js">get</code> function:

			    dom('button').map(Fn.get('id'))...
			</div>

			<div class="toggleable toggle-block block span-1/1 @1-span-1/1 @2-span-1/1 @3-span-1/1" id="remove">
				<h3 class="dot-indent text-5"><a href="#remove"><code class="js">.remove(node)</code></a></h3>

			Removes <code class="js">node</code> from the DOM.
			</div>

			<div class="toggleable toggle-block block span-1/1 @1-span-1/1 @2-span-1/1 @3-span-1/1" id="removeClass">
				<h3 class="dot-indent text-5"><a href="#removeClass"><code class="js">.removeClass(class, node)</code></a></h3>

			Removes <code class="js">class</code> from the classList of <code class="js">node</code>.
			</div>

			<div class="toggleable toggle-block block span-1/1 @1-span-1/1 @2-span-1/1 @3-span-1/1" id="replace">
				<h3 class="dot-indent text-5"><a href="#replace"><code class="js">.replace(target, node)</code></a></h3>

			Swaps <code class="js">target</code> for <code class="js">node</code>.
			</div>
		</article

		><article class="grid-block block @2-span-4/15 @2-span-left-2/15 @3-span-2/9 @3-span-left-1/9">
			<h2 class="block">events.</h2>

			<div class="toggleable toggle-block block span-1/1 @1-span-1/1 @2-span-1/1 @3-span-1/1" id="events">
				<h3 class="dot-indent text-5"><a href="#events"><code class="js">.events(type, node)</code></a></h3>

				<p>Returns a stream of events of <code class="js">type</code> heard on <code class="js">node</code>:</p>

				<pre><code class="js">dom.events('click', dom.body)
.each(function(e) {
    // Do something with event object e
});</code></pre>

				<p>Event streams are filterable, mappable, etc. See <a href="//stephen.band/fn/index.html#stream"></a> for a
				list of methods fund on streams.</p>

				<pre><code class="js">dom.events('click', dom.body)
.map(get('target'))
.filter(closest('a'))
.each(function(target) {
    // Do something with target node
});</code></pre>

				<p><code class="js">type</code> is either a string of space-seperated event types, or
				an object with a property <code class="js">type</code> that is a string of space-seperated
				event types. The object may also be used to pass in options such as the boolean property
				<code class="js">passive</code>.</p>

				<pre><code class="js">dom.events({ type: 'touchmove', passive: false }, dom.body)
.each(function(e) {
    // Do something with event object e
});</code></pre>

				<p>Stopping an event stream removes event listeners. A stream can be stopped
				from inside or outside its consumer:</p>

				<pre><code class="js">var stream = dom.events('click', dom.body)
.each(function(e) {
    // Remove event listeners
	// Inside a consumer, `this` is the stream
    this.stop();
});

// Remove event listeners
stream.stop()</code></pre>
			</div>

			<div class="toggleable toggle-block block span-1/1 @1-span-1/1 @2-span-1/1 @3-span-1/1" id="requestEvent">
				<h3 class="dot-indent text-5"><a href="#requestEvent"><code class="js">.requestEvent(type, fn, node)</code></a></h3>

			Calls fn once on the next event of <code class="js">type</code>.
			</div>

			<div class="toggleable toggle-block block span-1/1 @1-span-1/1 @2-span-1/1 @3-span-1/1" id="trapFocus">
				<h3 class="dot-indent text-5"><a href="#trapFocus"><code class="js">.trapFocus(node)</code></a></h3>

			Constrains focus to focusable elements inside <code class="js">node</code>.
			Returns a function that removes the trap.
			Creating a new trap also removes the existing trap.
			</div>

			<div class="toggleable toggle-block block span-1/1 @1-span-1/1 @2-span-1/1 @3-span-1/1" id="trigger">
				<h3 class="dot-indent text-5"><a href="#trigger"><code class="js">.trigger(type, node)</code></a></h3>

			Triggers event of <code class="js">type</code> on <code class="js">node</code>.

			    dom.trigger('dom-activate', dom.get('toggle-id'));
			</div>

			<div class="toggleable toggle-block block span-1/1 @1-span-1/1 @2-span-1/1 @3-span-1/1" id="isPrimaryButton">
				<h3 class="dot-indent text-5"><a href="#isPrimaryButton"><code class="js">.isPrimaryButton(e)</code></a></h3>

			Returns <code class="js">true</code> if user event is from the primary (normally the left or only)
			button of an input device. Use this to avoid listening to right-clicks.
			</div>

			<div class="toggleable toggle-block block span-1/1 @1-span-1/1 @2-span-1/1 @3-span-1/1" id="preventDefault">
				<h3 class="dot-indent text-5"><a href="#preventDefault"><code class="js">.preventDefault(e)</code></a></h3>

			Calls <code class="js">e.preventDefault()</code>.
			</div>

			<div class="toggleable toggle-block block span-1/1 @1-span-1/1 @2-span-1/1 @3-span-1/1" id="toKey">
				<h3 class="dot-indent text-5"><a href="#toKey"><code class="js">.toKey(e)</code></a></h3>

			Returns key string corresponding to <code class="js">e.keyCode</code>, or <code class="js">undefined</code>.
			</div>

			<div class="toggleable toggle-block block span-1/1 @1-span-1/1 @2-span-1/1 @3-span-1/1" id="Event">
				<h3 class="dot-indent text-5"><a href="#Event"><code class="js">.Event(type, properties)</code></a></h3>

			Creates a CustomEvent of type <code class="js">type</code>.
			Additionally, <code class="js">properties</code> are assigned to the event object.
			</div>
		</article

		><article class="grid-block block @2-span-4/15 @3-span-2/9">
			<h2 class="block">style.</h2>

			<div class="toggleable toggle-block block span-1/1 @1-span-1/1 @2-span-1/1 @3-span-1/1" id="box">
				<h3 class="dot-indent text-5"><a href="#box"><code class="js">.box(node)</code></a></h3>

				<p>Returns a <code class="js">DOMRect</code> object describing the draw box of <code class="js">node</code>.
				(If <code class="js">node</code> is <code class="js">window</code> a simulated <code class="js">DOMRect</code>
				object is returned). A <code class="js">DOMRect</code> object has the form:</p>

				<pre><code class="js">{
    top:    <i>n</i>px,
    bottom: <i>n</i>px,
    left:   <i>n</i>px,
    right:  <i>n</i>px,
    width:  <i>n</i>px,
    height: <i>n</i>px
}</code></pre>
			</div>

			<div class="toggleable toggle-block block span-1/1 @1-span-1/1 @2-span-1/1 @3-span-1/1" id="bounds">
				<h3 class="dot-indent text-5"><a href="#bounds"><code class="js">.bounds(node)</code></a></h3>

			Returns a <code class="js">DOMRect</code> object describing the bounding box of <code class="js">node</code> and its
			descendants.
			</div>

			<div class="toggleable toggle-block block span-1/1 @1-span-1/1 @2-span-1/1 @3-span-1/1" id="offset">
				<h3 class="dot-indent text-5"><a href="#offset"><code class="js">.offset(node1, node2)</code></a></h3>

			Returns array <code class="js">[x, y]</code> representing the vector from <code class="js">node1</code> to <code class="js">node2</code>.
			</div>

			<div class="toggleable toggle-block block span-1/1 @1-span-1/1 @2-span-1/1 @3-span-1/1" id="position">
				<h3 class="dot-indent text-5"><a href="#position"><code class="js">.position(node)</code></a></h3>

			Returns array <code class="js">[x, y]</code> representing the screen coordinates of <code class="js">node</code>.
			</div>

			<div class="toggleable toggle-block block span-1/1 @1-span-1/1 @2-span-1/1 @3-span-1/1" id="style">
				<h3 class="dot-indent text-5"><a href="#style"><code class="js">.style(property, node)</code></a></h3>

			Returns the computed style <code class="js">property</code> of <code class="js">node</code>.
			If <code class="js">property</code> is of the form <code class="js">"property:name"</code>, a named aspect of the property
			is returned.

			    dom.style('transform:rotate', node);     // returns rotation, as a number, in radians
			    dom.style('transform:scale', node);      // returns scale, as a number
			    dom.style('transform:translateX', node); // returns translation, as a number, in px
			    dom.style('transform:translateY', node); // returns translation, as a number, in px
			</div>

			<div class="toggleable toggle-block block span-1/1 @1-span-1/1 @2-span-1/1 @3-span-1/1" id="toPx">
				<h3 class="dot-indent text-5"><a href="#toPx"><code class="js">.toPx(value)</code></a></h3>

			Takes a string of the form '10rem', '100vw' or '100vh' and returns a number in pixels.
			</div>

			<div class="toggleable toggle-block block span-1/1 @1-span-1/1 @2-span-1/1 @3-span-1/1" id="toRem">
				<h3 class="dot-indent text-5"><a href="#toRem"><code class="js">.toRem(value)</code></a></h3>

			Takes number in pixels and returns a string of the form '10rem'.
			</div>
		</article

		><article class="grid-block block @2-span-4/15 @3-span-2/9">
			<h2 class="block">animate.</h2>

			<div class="toggleable toggle-block block span-1/1 @1-span-1/1 @2-span-1/1 @3-span-1/1" id="animate">
				<h3 class="dot-indent text-5"><a href="#animate"><code class="js">.animate(dur, map, name, object, value)</code></a></h3>

				<p>Animates property <code class="js">name</code> of <code class="js">object</code> to <code class="js">value</code> over <code class="js">dur</code> seconds, using the <code class="js">map</code> function as an easing function. Updates the object on animation frames.</p>
			</div>

			<div class="toggleable toggle-block block span-1/1 @1-span-1/1 @2-span-1/1 @3-span-1/1" id="requestFrame">
				<h3 class="dot-indent text-5"><a href="#requestFrame"><code class="js">.requestFrame(fn)</code></a></h3>

				<p>Alias of window.requestAnimationFrame.</p>
			</div>

			<div class="toggleable toggle-block block span-1/1 @1-span-1/1 @2-span-1/1 @3-span-1/1" id="transition">
				<h3 class="dot-indent text-5"><a href="#transition"><code class="js">.transition(duration, fn)</code></a></h3>

				<p>Calls <code class="js">fn</code> on each frame until <code class="js">duration</code> seconds has elapsed. <code class="js">fn</code> is passed a single argument <code class="js">progress</code>, a number that ramps from 0-1 over the duration of the transition.</p>

			    <code class="js block"><pre>dom.transition(3, function(progress) {
  // Called every frame for 3 seconds
});</pre></code>

				<p>The <code class="js">.animate()</code> function uses <code class="js">.transition()</code> behind the scenes.</p>
			</div>
		</article

		><article class="grid-block block @2-span-4/15 @2-span-left-2/15 @3-span-2/9 @3-span-left-1/9">
			<h2 class="block">scroll.</h2>

			<div class="toggleable toggle-block block span-1/1 @1-span-1/1 @2-span-1/1 @3-span-1/1" id="animateScroll">
				<h3 class="dot-indent text-5"><a href="#animateScroll"><code class="js">.animateScroll(value)</code></a></h3>

			Shortcut helper for animating scrollTop of main view.
			</div>

			<div class="toggleable toggle-block block span-1/1 @1-span-1/1 @2-span-1/1 @3-span-1/1" id="disableScroll">
				<h3 class="dot-indent text-5"><a href="#disableScroll"><code class="js">.disableScroll(node)</code></a></h3>

			Disables scrolling by setting <code class="js">overflow: hidden</code> on <code class="js">node</code> while maintaining the
			current scrollTop, effectively causing the node to 'freeze'.
			</div>

			<div class="toggleable toggle-block block span-1/1 @1-span-1/1 @2-span-1/1 @3-span-1/1" id="enableScroll">
				<h3 class="dot-indent text-5"><a href="#enableScroll"><code class="js">.enableScroll(node)</code></a></h3>

			Enables scrolling by removing <code class="js">overflow: hidden</code> on <code class="js">node</code>.
			</div>

			<div class="toggleable toggle-block block span-1/1 @1-span-1/1 @2-span-1/1 @3-span-1/1" id="scrollRatio">
				<h3 class="dot-indent text-5"><a href="#scrollRatio"><code class="js">.scrollRatio(node)</code></a></h3>

			Return the ratio of scrollTop to scrollHeight.
			</div>
		</article

		><article class="grid-block block @2-span-4/15 @3-span-2/9">
			<h2 class="block">HTML.</h2>

			<div class="toggleable toggle-block block span-1/1 @1-span-1/1 @2-span-1/1 @3-span-1/1" id="escape">
				<h3 class="dot-indent text-5"><a href="#escape"><code class="js">.escape(string)</code></a></h3>

			Escapes <code class="js">string</code> for setting safely as HTML.
			</div>

			<div class="toggleable toggle-block block span-1/1 @1-span-1/1 @2-span-1/1 @3-span-1/1" id="fragmentFromHTML">
				<h3 class="dot-indent text-5"><a href="#fragmentFromHTML"><code class="js">.fragmentFromHTML(string)</code></a></h3>

			Returns a DOM fragment of the parsed html <code class="js">string</code>.
			</div>

			<div class="toggleable toggle-block block span-1/1 @1-span-1/1 @2-span-1/1 @3-span-1/1" id="fragmentFromTemplate">
				<h3 class="dot-indent text-5"><a href="#fragmentFromTemplate"><code class="js">.fragmentFromTemplate(node)</code></a></h3>

			Returns a DOM fragment containing the content of the template <code class="js">node</code>.
			</div>

			<div class="toggleable toggle-block block span-1/1 @1-span-1/1 @2-span-1/1 @3-span-1/1" id="parse">
				<h3 class="dot-indent text-5"><a href="#parse"><code class="js">.parse(type, string)</code></a></h3>

			Returns a document parsed from <code class="js">string</code>, where <code class="js">type</code> is one of <code class="js">'xml'</code>,
			<code class="js">'html'</code> or <code class="js">'svg'</code>.
			</div>

			<div class="toggleable toggle-block block span-1/1 @1-span-1/1 @2-span-1/1 @3-span-1/1" id="prefix">
				<h3 class="dot-indent text-5"><a href="#prefix"><code class="js">.prefix(string)</code></a></h3>

			Returns a prefixed CSS property name where a prefix is required in the current
			browser.
			</div>
		</article>
	</div>

	<div class="grid-block block">
		<h2 class="block @2-grid-4/15 @2-grid-left-1/15 @3-grid-left-1/9 text-1" style="top: -3px;">behaviours.</h2

		><div class="block @2-grid-5/15 @2-grid-left-1/15 @3-grid-left-1/9">
			<p><strong>dom</strong> comes with a number of extensions
			for enhancing the behaviours of elements, declared by simply
			adding a behavioural attribute.</p>

			<p>These are not 'plugins' in a traditional sense: there are no
			setups to call and no JS objects exposed. Instead the DOM is enhanced
			by binding reactions to delegated events. Behaviours can be set up
			and used even before <code>DOMContentLoad</code>, and elements added
			asynchrounously can use them automatically.</p>

			<p>Many behaviours are powered by two simple custom events. Here's
			what they do.</p>

			<!--p>The <strong>dom</strong> library provides no style to make these
			behaviours do anything visual.</p><!-- Linking style to behaviour gets in
			the way of composeability.</p>
			<p>The CSS library <strong>Bolt</strong> has a number of classes
			that work out-of-the-box with <strong>dom</strong> behaviours.</p-->
		</div>

		<h3 class="hidden">Events</h3>

		<h4 class="block @2-grid-3/15 @2-grid-left-3/15 @3-grid-left-1/9 right-align">dom-activate</h4

		><div class="block @2-grid-7/15">
			<p>When a <code>dom-activate</code> event is triggered on an element
			with a behaviour attribute, and if that event bubbles to
			<code>document</code> without being prevented&hellip;</p>

			<ol>
				<li>the class <code>active</code> is added to the target</li>
				<li>the class <code>on</code> is added to all links that
				reference the element by hash ref</li>
			</ol>
		</div>

		<h4 class="block @2-grid-3/15 @2-grid-left-3/15 @3-grid-left-1/9 right-align">dom-deactivate</h4

		><div class="block @2-grid-7/15">
			<p>When a <code>dom-deactivate</code> event is triggered on an
			element with a behaviour attribute, and if that event bubbles to
			<code>document</code> without being prevented&hellip;</p>

			<ol>
				<li>the class <code>active</code> is removed from the target</li>
				<li>the class <code>on</code> is removed from all links that
				reference the element by hash ref</li>
			</ol>
		</div>

		<div class="block @2-grid-5/15 @2-grid-left-6/15 @3-grid-left-1/9">
			<p>To programmatically activate or deactivate a
			<strong>popable</strong>, <strong>toggleable</strong>,
			<strong>switchable</strong>, <strong>focusable</strong> or
			<strong>locateable</strong>, trigger one of these events.</p>

			<pre class="text-5"><code class="js">dom.trigger('dom-activate', element);</code></pre>
		</div>

		<div class="block @2-grid-4/15 @2-grid-left-1/15 @3-grid-left-1/9">
			<h3 class="text-2" style="top: -3px;">
				draggable
				<span class="block text-8">dom.draggable.js</span>
			</h3>
		</div

		><div class="block @2-grid-7/15 @2-grid-left-1/15 @3-grid-left-1/9">
			<p>The native behaviour of the <strong>draggable="true"</strong>*
			attribute is extended with the <code>draggable-mimetypes</code>
			attribute, which defines data to be carried by a drag action:</p>

			<script type="text/html">
			<div draggable="true" draggable-mimetypes="application/json: [0,1,2,3]">
				Drag me
			</div>
			</script>

			<small class="block">* Note that <strong>draggable</strong> must be
			<strong>"true"</strong>. It is not a boolean attribute.</small>
		</div>

		<div class="block @2-grid-4/15 @2-grid-left-1/15 @3-grid-left-1/9">
			<h3 class="text-2" style="top: -3px;">
				droppable
				<span class="block text-8">dom.droppable.js</span>
			</h3>
		</div

		><div class="block @2-grid-7/15 @2-grid-left-1/15 @3-grid-left-1/9">
			<p>The <code>droppable</code> attribute turns an element into
			a drop target for drag-and-drop actions, and is given the class
			<code>dragover</code> while data of an accepted mimetype is being
			dragged over it.</p>
			<p>Define the mimetypes of data to accept in the <code>droppable-mimetypes</code>
			attribute:</p>

			<script type="text/html">
			<div droppable droppable-mimetypes="application/json">
				Drop JSON on me.
			</div>
			</script>
		</div>

		<h3 class="block @2-grid-4/15 @2-grid-left-1/15 @3-grid-left-1/9 text-2" style="top: -3px;">
			popable
			<span class="block text-8">dom.popable.js</span>
		</h3

		><div class="block @2-grid-7/15 @2-grid-left-1/15 @3-grid-left-1/9">
			<p>A <strong>popable</strong> is activated when a link that
			references it is clicked, and deactivated by user events heard
			outside of it.</p>

			<p>Popables can be useful for making pop-down menus and
			<a class="button" href="#popable-dialog">dialogs</a>.</p>
		</div>

		<div class="dialog-layer layer fixed" href="#popable-dialog">
			<div class="dialog popable focusable" id="popable-dialog" style="max-width: 30rem;">
				<p>A popable goes away when clicked outside of, so you can click
				on the background layer to close this dialog.</p>
			</div>
		</div>

		<h3 class="block @2-grid-4/15 @2-grid-left-1/15 @3-grid-left-1/9 text-2" style="top: -3px;">
			toggleable
			<span class="block text-8">dom.toggleable.js</span>
		</h3

		><div class="block @2-grid-7/15 @2-grid-left-1/15 @3-grid-left-1/9">
			<p>A <strong>toggleable</strong> is very similar to a popable. it
			is also activated when a link that references it is clicked – but
			then deactivated by a second click an any link that references it.</p>

			<p>Toggleables can be used for making
			<a class="button" href="#content-toggle">expandable drawers</a>.</p>
		</div>

		<h3 class="block @2-grid-4/15 @2-grid-left-1/15 @3-grid-left-1/9 text-2" style="top: -3px;">
			switchable
			<span class="block text-8">dom.switchable.js</span>
		</h3

		><div class="block @2-grid-7/15 @2-grid-left-1/15 @3-grid-left-1/9">
			<p>In any group of <strong>switchable</strong> siblings, one is
			always active. A switchable is activated when a link that references
			it is clicked, while the currently active switchable is
			deactivated.</p>
			<p>Groups of switchables can be styled to make tabs or
			slideshows.</p>
		</div>

		<h3 class="block @2-grid-4/15 @2-grid-left-1/15 @3-grid-left-1/9 text-2" style="top: -3px;">
			focusable
			<span class="block text-8">dom.focusable.js</span>
		</h3

		><div class="block @2-grid-7/15 @2-grid-left-1/15 @3-grid-left-1/9">
			<p>When activated, a <strong>focusable</strong> contrains the
			browser's focus to itself and its descendants. Upon deactivation
			it removes the constraint.</p>
			<p><strong>focusable</strong>s are useful for making modals such
			as navigation screens and dialogs.</p>
		</div>

		<h3 class="block @2-grid-4/15 @2-grid-left-1/15 @3-grid-left-1/9 text-2" style="top: -3px;">
			locateable
			<span class="block text-8">dom.locateable.js</span>
		</h3

		><div class="block @2-grid-7/15 @2-grid-left-1/15 @3-grid-left-1/9">
			<p>A <strong>locateable</strong> is activated when a link that
			references is clicked. Upon activation the document view is scrolled
			to it's location.</p>
			<p>It is deactivated when the dom view is either
			scrolled above that location, or another locateable is brought into
			view from below.</p>
			<p>locateables are useful for making scrolling navigations.</p>
		</div>

		<h3 class="block @2-grid-4/15 @2-grid-left-1/15 @3-grid-left-1/9 text-2" style="top: -3px;">
			removeable
			<span class="block text-8">dom.removeable.js</span>
		</h3

		><div class="block @2-grid-7/15 @2-grid-left-1/15 @3-grid-left-1/9">
			<p>A <strong>removeable</strong> is removed from the DOM after
			<code>dom-deactivate</code>.</p>
			<p>Can be used to make one-off messages, like <a href="#one-off-dialog">this dialog</a>.</p>
		</div>

		<div class="block @2-grid-4/15 @2-grid-left-1/15 @3-grid-left-1/9">
			<h3 class="text-2" style="top: -3px;">
				validateable
				<span class="block text-8">dom.validateable.js</span>
			</h3>
		</div

		><div class="block @2-grid-7/15 @2-grid-left-1/15 @3-grid-left-1/9">
			<p>The <strong>validateable</strong> attribute can be set on an
			individual input, or on a form to make all descendant inputs
			validateable.</p>

			<p>A validateable input is validated on <code>focusout</code>, and
			if an <code>invalid</code> event is emitted an error label is
			appended to the DOM directly after it. The label's text is read
			from&hellip;</p>

			<ol>
				<li>a <code>data-validation-xxx</code> attribute on the input,
				(where <code>xxxx</code> is the name of the failed constraint), OR</li>
				<li>the object <code>dom.validation.messages</code>, OR</li>
				<li>the browser's default message</li>
			</ol>

			<p>In addition, the first time a validation is performed on an
			element the class <code>validated</code> is added, providing a
			hook for pre- and post- validation <code>:invalid</code> styles.</p>

			<p>Constraints are named after the validation attributes that impose
			them.</p>

			<pre><code>dom.validation.messages = {
				pattern:   'Pattern does not match',
		        max:       'Number too small',
		        min:       'Number too big',
		        step:      'Number not in step',
		        maxlength: 'Input too long',
		        type:      'Input not of type',
		        required:  ''
		    };
			</code></pre>
			<p>This messages object is unpopulated by default.</p>
		</div>

		<form class="block @2-grid-4/15 @2-grid-left-1/15 @3-grid-left-1/9 validateable" style="height: 0; overflow: visible; margin-top: -440px;">
			<label for="text">text</label>
			<input type="text" id="text" name="text" required maxlength="20" />

			<label for="password">password</label>
			<input type="password" id="password" name="password" required />

			<label for="number">number</label>
			<input type="number" id="number" name="number" min="0" max="1" step="0.1" />

			<label for="url">url</label>
			<input type="url" id="url" name="url" />

			<label for="email">email</label>
			<input type="email" id="email" name="email" data-val-type="Wrong type, knucklehead" />
		</form>
	</div>

	<!--div class="grid-block block">
		<div class="dialog-layer layer fixed" href="#popable-dialog">
			<div class="dialog popable focusable" id="popable-dialog" style="max-width: 30rem;">
				<p>Hello. A popable goes away when clicked outside of, so you can click
				on the background layer to close this dialog.</p>
				<label>How many?</label>
				<input/>
				<label>Uh.. HOW many?</label>
				<input/>
			</div>
		</div

		><div class="block @2-grid-3/5 @2-grid-left-1/3 @3-grid-4/9 @3-grid-left-1/3">
			<h2>toggleable</h2>

			<p>Activates and deactivates when any link pointing to it is clicked.</p>

			<a class="toggle-button button" href="#toggle-demo">Toggleable block</a>

			<div class="toggle-block block toggleable" id="toggle-demo">
				Hello. A toggleable only goes away when it's button is clicked.
			</div>

			<a class="button" href="#toggleable-dialog">Toggleable dialog</a>
		</div

		><div class="block @2-grid-3/5 @2-grid-left-3/15 @3-grid-4/9 @3-grid-left-2/9">
			<h2>swipeable</h2>

			<p>Slides horizontally with a touch or mouse.</p>

			<div class="contain-block block">
				<div class="swipe-block block swipeable swipeable">
					  <img draggable="false" class="inline-block block active switchable" id="slide1" src="images/lyngen-1.png"
					/><img draggable="false" class="inline-block block switchable" id="slide2" src="images/lyngen-2.png"
					/><img draggable="false" class="inline-block block switchable" id="slide3" src="images/lyngen-3.png"
					/><img draggable="false" class="inline-block block switchable" id="slide4" src="images/lyngen-4.png" />
				</div>
			</div>

			<ul class="inline-index index">
				<li><a class="slide_button button" href="#slide1">1</a></li>
				<li><a class="slide_button button" href="#slide2">2</a></li>
				<li><a class="slide_button button" href="#slide3">3</a></li>
				<li><a class="slide_button button" href="#slide4">4</a></li>
			</ul>
		</div

	--><div class="block @2-grid-3/5 @2-grid-left-1/3 @3-grid-4/9 @3-grid-left-1/3">
			<h2>switchable</h2>

			<p>For any group of siblings with the class <code>switchable</code>,
			only one can be <code>active</code> at any one time.</p>

			<ul class="inline-index index">
				<li><a class="tab-button button" href="#tab-1">1</a></li>
				<li><a class="tab-button button" href="#tab-2">2</a></li>
				<li><a class="tab-button button" href="#tab-3">3</a></li>
			</ul>

			<div class="tab-block block switchable" id="tab-1">
				Tab 1
			</div

			><div class="tab-block block switchable" id="tab-2">
				Tab 2
			</div

			><div class="tab-block block switchable" id="tab-3">
				Tab 3
			</div>
		</div

		><!--div class="block @2-grid-3/5 @2-grid-left-1/3 @3-grid-4/9 @3-grid-left-1/9">
			<h2>removeable</h2>

			<p>Is removed from the DOM on <code class="js">dom-deactivate</code>.</p>
		</div>
	</div-->

	<style>
	.dragover { background-color: green; }
	</style>

	<script src="../fn/polyfills/number.isnan.js"></script>
	<script src="../fn/polyfills/object.assign.js"></script>
	<script src="../fn/polyfills/object.setprototypeof.js"></script>
	<script src="../fn/polyfills/math.log10.js"></script>
	<script src="../fn/polyfills/promise.js"></script>
	<script src="../fn/polyfills/symbol.js"></script>
	<script src="../fn/polyfills/array.of.js"></script>
	<script src="../fn/polyfills/array.from.js"></script>
	<script src="../fn/polyfills/array.find.js"></script>

	<script src="polyfills/requestanimationframe.js"></script>
	<script src="polyfills/customevent.js"></script>

<<<<<<< HEAD
	<script>
	var dom = window.dom;
=======
	<script type="module">
	import { default as dom } from './dom.js';
	import './dom-modules';

	dom.validation.attributePrefix = 'data-val-';
>>>>>>> 1b904154
	dom.validation.messages = {
		pattern:   'Doesnt match',
		max:       'Higher than possible',
		min:       'Lower than possible',
		step:      'Out of step',
		maxlength: 'Too long',
		type:      'Wrong type!',
		required:  'Required value'
	};
	</script>
</body>
</html><|MERGE_RESOLUTION|>--- conflicted
+++ resolved
@@ -870,16 +870,11 @@
 	<script src="polyfills/requestanimationframe.js"></script>
 	<script src="polyfills/customevent.js"></script>
 
-<<<<<<< HEAD
-	<script>
-	var dom = window.dom;
-=======
 	<script type="module">
 	import { default as dom } from './dom.js';
 	import './dom-modules';
 
 	dom.validation.attributePrefix = 'data-val-';
->>>>>>> 1b904154
 	dom.validation.messages = {
 		pattern:   'Doesnt match',
 		max:       'Higher than possible',
