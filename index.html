<!DOCTYPE html>
<html lang="en">
<head>
	<meta charset="utf-8" />
	<meta name="author" content="">
	<meta name="description" content="">
	<meta name="viewport" content="width=device-width, initial-scale=1.0, minimum-scale=1.0, maximum-scale=1.5">

	<title>dom</title>
	<script>
		document.documentElement.className = 'js';
	</script>

	<link rel="icon" type="image/png" href="images/favicon.png" />
	<link rel="apple-touch-icon" href="/apple-touch-icon.png">

	<link rel="stylesheet" type="text/css" href="http://stephen.band/bolt/dist/bolt.min.css" />
	<link rel="stylesheet" type="text/css" href="../bolt/dist/bolt.min.css" />
	<!--link rel="stylesheet" type="text/css" href="http://stephen.band/css/template.theme.min.css" />
	<link rel="stylesheet" type="text/css" href="http://stephen.band/css/site.layout.css" />
	<link rel="stylesheet" type="text/css" href="http://stephen.band/css/docs.classes.css" />
	<link rel="stylesheet" type="text/css" href="http://stephen.band/css/site.highlight.light.css" /-->

	<link rel="stylesheet" type="text/css" href="fn/css/grid.css" />
	<link rel="stylesheet" type="text/css" href="fn/css/docs.css" />
	<link rel="stylesheet" type="text/css" href="css/dom.css" />
	<link rel="stylesheet" type="text/css" href="css/demo.css" />
	<link rel="stylesheet" type="text/css" href="css/slide.css" />

	<link href="https://fonts.googleapis.com/css?family=Roboto+Mono:100,300,400,500,700" rel="stylesheet">

	<style>
		body { color: #771800; }
		ol { padding-left: 0; }
	</style>
</head>

<body>
	<header class="grid-block block">
		<h1 class="block @2-grid-left-1/15 @3-grid-left-1/9">dom</h1>
	</header>

	<div class="spaced-grid-block grid-block block">
		<article class="grid-block block @2-span-11/15 @2-span-left-2/15 @3-span-2/9 @3-span-left-1/9">
			<h2 class="block">nodes.</h2>

			<div class="toggleable toggle-block block span-1/1 @1-span-1/1 @2-span-1/1 @3-span-1/1" id="root">
				<h3 class="dot-indent text-5"><a href="#root"><code class="js">.root</code></a></h3>
				<p>The document root, an alias of <code class="js">document.documentElement</code>.</p>
			</div>

			<div class="toggleable toggle-block block span-1/1 @1-span-1/1 @2-span-1/1 @3-span-1/1" id="head">
				<h3 class="dot-indent text-5"><a href="#head"><code class="js">.head</code></a></h3>
				<p>Alias of <code class="js">document.head</code>.</p>
			</div>

			<div class="toggleable toggle-block block span-1/1 @1-span-1/1 @2-span-1/1 @3-span-1/1" id="body">
				<h3 class="dot-indent text-5"><a href="#body"><code class="js">.body</code></a></h3>
				<p>Alias of <code class="js">document.body</code>.</p>
			</div>

			<div class="toggleable toggle-block block span-1/1 @1-span-1/1 @2-span-1/1 @3-span-1/1" id="view">
				<h3 class="dot-indent text-5"><a href="#view"><code class="js">.view</code></a></h3>
				<p>The main scrolling 'view' element, an alias of <code class="js">document.scrollingElement</code>.</p>
			</div>
		</article

	><article class="grid-block block @2-span-4/15 @2-span-left-2/15 @3-span-2/9 @3-span-left-1/9">
			<h2 class="block">select.</h2>

			<div class="toggleable toggle-block block span-1/1 @1-span-1/1 @2-span-1/1 @3-span-1/1" id="dom">
				<h3 class="text-5"><a href="#dom"><code class="js">dom(selector)</code></a></h3>
				<p>Returns an array of nodes that match <code class="js">selector</code>.</p>
				<p>Equivalent to <code class="js">dom.query(selector, document)</code>.</p>
			</div>

			<div class="toggleable toggle-block block span-1/1 @1-span-1/1 @2-span-1/1 @3-span-1/1" id="closest">
				<h3 class="dot-indent text-5"><a href="#closest"><code class="js">.closest(selector, node)</code></a></h3>

				Returns <code class="js">node</code> or the closest ancestor that matches <code>selector</code>.
				If no match is found, returns <code class="js">undefined</code>.
			</div>

			<div class="toggleable toggle-block block span-1/1 @1-span-1/1 @2-span-1/1 @3-span-1/1" id="children">
				<h3 class="dot-indent text-5"><a href="#children"><code class="js">.children(node)</code></a></h3>

				Returns an array of child elements of <code class="js">node</code>.
			</div>

			<div class="toggleable toggle-block block span-1/1 @1-span-1/1 @2-span-1/1 @3-span-1/1" id="matches">
				<h3 class="dot-indent text-5"><a href="#matches"><code class="js">.matches(selector, node)</code></a></h3>

				Returns <code class="js">true</code> if <code class="js">node</code> matches <code class="js">selector</code>, otherwise <code class="js">false</code>.
			</div>

			<div class="toggleable toggle-block block span-1/1 @1-span-1/1 @2-span-1/1 @3-span-1/1" id="next">
				<h3 class="dot-indent text-5"><a href="#next"><code class="js">.next(node)</code></a></h3>

				Returns the next sibling element node, or <code class="js">undefined</code>.
			</div>

			<div class="toggleable toggle-block block span-1/1 @1-span-1/1 @2-span-1/1 @3-span-1/1" id="previous">
				<h3 class="dot-indent text-5"><a href="#previous"><code class="js">.previous(node)</code></a></h3>

				Returns the previous sibling element node, or <code class="js">undefined</code>.
			</div>

			<div class="toggleable toggle-block block span-1/1 @1-span-1/1 @2-span-1/1 @3-span-1/1" id="query">
				<h3 class="dot-indent text-5"><a href="#query"><code class="js">.query(selector, node)</code></a></h3>

				Returns an array of all descendants of <code class="js">node</code> that match <code class="js">selector</code>.
			</div>
		</article

		><article class="grid-block block @2-span-4/15 @3-span-2/9">
			<h2 class="block">inspect.</h2>

			<div class="toggleable toggle-block block span-1/1 @1-span-1/1 @2-span-1/1 @3-span-1/1" id="attribute">
				<h3 class="dot-indent text-5"><a href="#attribute"><code class="js">.attribute(name, node)</code></a></h3>

				Returns the string contents of attribute <code class="js">name</code>, or if the attribute is known
				boolean, returns <code class="js">true</code> or <code class="js">false</code>. If the attribute is not set, returns
				<code class="js">undefined</code>.
			</div>

			<div class="toggleable toggle-block block span-1/1 @1-span-1/1 @2-span-1/1 @3-span-1/1" id="classes">
				<h3 class="dot-indent text-5"><a href="#classes"><code class="js">.classes(node)</code></a></h3>

				Returns the classList of <code class="js">node</code>.
			</div>

			<div class="toggleable toggle-block block span-1/1 @1-span-1/1 @2-span-1/1 @3-span-1/1" id="tag">
				<h3 class="dot-indent text-5"><a href="#tag"><code class="js">.tag(node)</code></a></h3>

			Returns the tag name of <code class="js">node</code>.
			</div>

			<div class="toggleable toggle-block block span-1/1 @1-span-1/1 @2-span-1/1 @3-span-1/1" id="type">
				<h3 class="dot-indent text-5"><a href="#type"><code class="js">.type(node)</code></a></h3>

			Returns <code class="js">node</code> type as one of the strings <code class="js">element</code>, <code class="js">comment</code>, <code class="js">text</code>,
			<code class="js">fragment</code>, <code class="js">document</code> or <code class="js">doctype</code>.
			</div>

			<div class="toggleable toggle-block block span-1/1 @1-span-1/1 @2-span-1/1 @3-span-1/1" id="isCommentNode">
				<h3 class="dot-indent text-5"><a href="#isCommentNode"><code class="js">.isCommentNode(node)</code></a></h3>

				Returns <code class="js">true</code> if <code class="js">node</code> is a comment.
			</div>

			<div class="toggleable toggle-block block span-1/1 @1-span-1/1 @2-span-1/1 @3-span-1/1" id="isElementNode">
				<h3 class="dot-indent text-5"><a href="#isElementNode"><code class="js">.isElementNode(node)</code></a></h3>

			Returns <code class="js">true</code> if <code class="js">node</code> is an element node.
			</div>

			<div class="toggleable toggle-block block span-1/1 @1-span-1/1 @2-span-1/1 @3-span-1/1" id="isFragmentNode">
				<h3 class="dot-indent text-5"><a href="#isFragmentNode"><code class="js">.isFragmentNode(node)</code></a></h3>

			Returns <code class="js">true</code> if <code class="js">node</code> is a fragment.
			</div>

			<div class="toggleable toggle-block block span-1/1 @1-span-1/1 @2-span-1/1 @3-span-1/1" id="isTextNode">
				<h3 class="dot-indent text-5"><a href="#isTextNode"><code class="js">.isTextNode(node)</code></a></h3>

			Returns <code class="js">true</code> if <code class="js">node</code> is a text node.
			</div>

			<div class="toggleable toggle-block block span-1/1 @1-span-1/1 @2-span-1/1 @3-span-1/1" id="isInternalLink">
				<h3 class="dot-indent text-5"><a href="#isInternalLink"><code class="js">.isInternalLink(node)</code></a></h3>

			Returns <code class="js">true</code> if the <code class="js">href</code> of <code class="js">node</code> points to a resource on the same domain
			as the current document.
			</div>
		</article

		><article class="grid-block block @2-span-4/15 @3-span-2/9">
			<h2 class="block">mutate.</h2>

			<div class="toggleable toggle-block block span-1/1 @1-span-1/1 @2-span-1/1 @3-span-1/1" id="addClass">
				<h3 class="dot-indent text-5"><a href="#addClass"><code class="js">.addClass(class, node)</code></a></h3>

			Adds <code class="js">class</code> to the classList of <code class="js">node</code>.
			</div>

			<div class="toggleable toggle-block block span-1/1 @1-span-1/1 @2-span-1/1 @3-span-1/1" id="after">
				<h3 class="dot-indent text-5"><a href="#after"><code class="js">.after(target, node)</code></a></h3>

			Inserts <code class="js">node</code> after <code class="js">target</code>.
			</div>

			<div class="toggleable toggle-block block span-1/1 @1-span-1/1 @2-span-1/1 @3-span-1/1" id="append">
				<h3 class="dot-indent text-5"><a href="#append"><code class="js">.append(target, node)</code></a></h3>

			Appends node to <code class="js">target</code>.

			If <code class="js">node</code> is a collection of nodes, appends each node to <code class="js">target</code>.
			</div>

			<div class="toggleable toggle-block block span-1/1 @1-span-1/1 @2-span-1/1 @3-span-1/1" id="assign">
				<h3 class="dot-indent text-5"><a href="#assign"><code class="js">.assign(node, attributes)</code></a></h3>

			Sets the key-value pairs of the object <code class="js">attributes</code> as attributes on <code class="js">node</code>.
			</div>

			<div class="toggleable toggle-block block span-1/1 @1-span-1/1 @2-span-1/1 @3-span-1/1" id="before">
				<h3 class="dot-indent text-5"><a href="#before"><code class="js">.before(target, node)</code></a></h3>

			Inserts <code class="js">node</code> before target.
			</div>

			<div class="toggleable toggle-block block span-1/1 @1-span-1/1 @2-span-1/1 @3-span-1/1" id="create">
				<h3 class="dot-indent text-5"><a href="#create"><code class="js">.create(tag, text)</code></a></h3>

			Returns a new DOM node.

			- If <code class="js">tag</code> is <code class="js">"text"</code> returns a text node with the content <code class="js">text</code>.
			- If <code class="js">tag</code> is <code class="js">"fragment"</code> returns a document fragment.
			- If <code class="js">tag</code> is <code class="js">"comment"</code> returns a comment <code class="js"><!-- text --></code>.
			- Anything else returns an element <code class="js">&lt;tag&gt;text&lt;/tag&gt;</code>, where <code class="js">text</code> is inserted
			  as inner html.
			</div>

			<div class="toggleable toggle-block block span-1/1 @1-span-1/1 @2-span-1/1 @3-span-1/1" id="clone">
				<h3 class="dot-indent text-5"><a href="#clone"><code class="js">.clone(node)</code></a></h3>

				<p>Returns a deep copy of <code class="js">node</code>.</p>
			</div>

			<div class="toggleable toggle-block block span-1/1 @1-span-1/1 @2-span-1/1 @3-span-1/1" id="empty">
				<h3 class="dot-indent text-5"><a href="#empty"><code class="js">.empty(node)</code></a></h3>

			Removes content of <code class="js">node</code>.
			</div>

			<div class="toggleable toggle-block block span-1/1 @1-span-1/1 @2-span-1/1 @3-span-1/1" id="identify">
				<h3 class="dot-indent text-5"><a href="#identify"><code class="js">.identify(node)</code></a></h3>

			Returns the id of <code class="js">node</code>, or where <code class="js">node</code> has no id, a random id is generated,
			set on <code class="js">node</code> and returned:

			    dom('button').map(dom.identify)...

			If you just want to get an existing id rather than generate a new one, use the
			Fn library's <code class="js">get</code> function:

			    dom('button').map(Fn.get('id'))...
			</div>

			<div class="toggleable toggle-block block span-1/1 @1-span-1/1 @2-span-1/1 @3-span-1/1" id="remove">
				<h3 class="dot-indent text-5"><a href="#remove"><code class="js">.remove(node)</code></a></h3>

			Removes <code class="js">node</code> from the DOM.
			</div>

			<div class="toggleable toggle-block block span-1/1 @1-span-1/1 @2-span-1/1 @3-span-1/1" id="removeClass">
				<h3 class="dot-indent text-5"><a href="#removeClass"><code class="js">.removeClass(class, node)</code></a></h3>

			Removes <code class="js">class</code> from the classList of <code class="js">node</code>.
			</div>

			<div class="toggleable toggle-block block span-1/1 @1-span-1/1 @2-span-1/1 @3-span-1/1" id="replace">
				<h3 class="dot-indent text-5"><a href="#replace"><code class="js">.replace(target, node)</code></a></h3>

			Swaps <code class="js">target</code> for <code class="js">node</code>.
			</div>
		</article

		><article class="grid-block block @2-span-4/15 @2-span-left-2/15 @3-span-2/9 @3-span-left-1/9">
			<h2 class="block">events.</h2>

			<div class="toggleable toggle-block block span-1/1 @1-span-1/1 @2-span-1/1 @3-span-1/1" id="event">
				<h3 class="dot-indent text-5"><a href="#event"><code class="js">.event(type, node)</code></a></h3>

			Returns a mappable stream of events heard on <code class="js">node</code>:

			    var stream = dom
			    .event('click', dom.body);
			    .map(Fn.get('timeStamp'))
			    .each(function(time) {
			        // Do something with times
			    });

			Stopping the stream removes the event listeners:

			    stream.stop();
			</div>

			<div class="toggleable toggle-block block span-1/1 @1-span-1/1 @2-span-1/1 @3-span-1/1" id="requestEvent">
				<h3 class="dot-indent text-5"><a href="#requestEvent"><code class="js">.requestEvent(type, fn, node)</code></a></h3>

			Calls fn once on the next event of <code class="js">type</code>.
			</div>

			<div class="toggleable toggle-block block span-1/1 @1-span-1/1 @2-span-1/1 @3-span-1/1" id="trapFocus">
				<h3 class="dot-indent text-5"><a href="#trapFocus"><code class="js">.trapFocus(node)</code></a></h3>

			Constrains focus to focusable elements inside <code class="js">node</code>.
			Returns a function that removes the trap.
			Creating a new trap also removes the existing trap.
			</div>

			<div class="toggleable toggle-block block span-1/1 @1-span-1/1 @2-span-1/1 @3-span-1/1" id="trigger">
				<h3 class="dot-indent text-5"><a href="#trigger"><code class="js">.trigger(type, node)</code></a></h3>

			Triggers event of <code class="js">type</code> on <code class="js">node</code>.

			    dom.trigger('dom-activate', dom.get('toggle-id'));
			</div>

			<div class="toggleable toggle-block block span-1/1 @1-span-1/1 @2-span-1/1 @3-span-1/1" id="isPrimaryButton">
				<h3 class="dot-indent text-5"><a href="#isPrimaryButton"><code class="js">.isPrimaryButton(e)</code></a></h3>

			Returns <code class="js">true</code> if user event is from the primary (normally the left or only)
			button of an input device. Use this to avoid listening to right-clicks.
			</div>

			<div class="toggleable toggle-block block span-1/1 @1-span-1/1 @2-span-1/1 @3-span-1/1" id="preventDefault">
				<h3 class="dot-indent text-5"><a href="#preventDefault"><code class="js">.preventDefault(e)</code></a></h3>

			Calls <code class="js">e.preventDefault()</code>.
			</div>

			<div class="toggleable toggle-block block span-1/1 @1-span-1/1 @2-span-1/1 @3-span-1/1" id="toKey">
				<h3 class="dot-indent text-5"><a href="#toKey"><code class="js">.toKey(e)</code></a></h3>

			Returns key string corresponding to <code class="js">e.keyCode</code>, or <code class="js">undefined</code>.
			</div>

			<div class="toggleable toggle-block block span-1/1 @1-span-1/1 @2-span-1/1 @3-span-1/1" id="Event">
				<h3 class="dot-indent text-5"><a href="#Event"><code class="js">.Event(type, properties)</code></a></h3>

			Creates a CustomEvent of type <code class="js">type</code>.
			Additionally, <code class="js">properties</code> are assigned to the event object.
			</div>
		</article

		><article class="grid-block block @2-span-4/15 @3-span-2/9">
			<h2 class="block">style.</h2>

			<div class="toggleable toggle-block block span-1/1 @1-span-1/1 @2-span-1/1 @3-span-1/1" id="box">
				<h3 class="dot-indent text-5"><a href="#box"><code class="js">.box(node)</code></a></h3>

			Returns a <code class="js">DOMRect</code> object describing the draw box of <code class="js">node</code>.
			(If <code class="js">node</code> is <code class="js">window</code> a plain object is returned).
			</div>

			<div class="toggleable toggle-block block span-1/1 @1-span-1/1 @2-span-1/1 @3-span-1/1" id="bounds">
				<h3 class="dot-indent text-5"><a href="#bounds"><code class="js">.bounds(node)</code></a></h3>

			Returns a <code class="js">DOMRect</code> object describing the bounding box of <code class="js">node</code> and its
			descendants.
			</div>

			<div class="toggleable toggle-block block span-1/1 @1-span-1/1 @2-span-1/1 @3-span-1/1" id="offset">
				<h3 class="dot-indent text-5"><a href="#offset"><code class="js">.offset(node1, node2)</code></a></h3>

			Returns array <code class="js">[x, y]</code> representing the vector from <code class="js">node1</code> to <code class="js">node2</code>.
			</div>

			<div class="toggleable toggle-block block span-1/1 @1-span-1/1 @2-span-1/1 @3-span-1/1" id="position">
				<h3 class="dot-indent text-5"><a href="#position"><code class="js">.position(node)</code></a></h3>

			Returns array <code class="js">[x, y]</code> representing the screen coordinates of <code class="js">node</code>.
			</div>

			<div class="toggleable toggle-block block span-1/1 @1-span-1/1 @2-span-1/1 @3-span-1/1" id="style">
				<h3 class="dot-indent text-5"><a href="#style"><code class="js">.style(property, node)</code></a></h3>

			Returns the computed style <code class="js">property</code> of <code class="js">node</code>.
			If <code class="js">property</code> is of the form <code class="js">"property:name"</code>, a named aspect of the property
			is returned.

			    dom.style('transform:rotate', node);     // returns rotation, as a number, in radians
			    dom.style('transform:scale', node);      // returns scale, as a number
			    dom.style('transform:translateX', node); // returns translation, as a number, in px
			    dom.style('transform:translateY', node); // returns translation, as a number, in px
			</div>

			<div class="toggleable toggle-block block span-1/1 @1-span-1/1 @2-span-1/1 @3-span-1/1" id="toPx">
				<h3 class="dot-indent text-5"><a href="#toPx"><code class="js">.toPx(value)</code></a></h3>

			Takes a string of the form '10rem', '100vw' or '100vh' and returns a number in pixels.
			</div>

			<div class="toggleable toggle-block block span-1/1 @1-span-1/1 @2-span-1/1 @3-span-1/1" id="toRem">
				<h3 class="dot-indent text-5"><a href="#toRem"><code class="js">.toRem(value)</code></a></h3>

			Takes number in pixels and returns a string of the form '10rem'.
			</div>
		</article

		><article class="grid-block block @2-span-4/15 @3-span-2/9">
			<h2 class="block">animate.</h2>

			<div class="toggleable toggle-block block span-1/1 @1-span-1/1 @2-span-1/1 @3-span-1/1" id="animate">
				<h3 class="dot-indent text-5"><a href="#animate"><code class="js">.animate(dur, map, name, object, value)</code></a></h3>

				<p>Animates property <code class="js">name</code> of <code class="js">object</code> to <code class="js">value</code> over <code class="js">dur</code> seconds, using the <code class="js">map</code> function as an easing function. Updates the object on animation frames.</p>
			</div>

			<div class="toggleable toggle-block block span-1/1 @1-span-1/1 @2-span-1/1 @3-span-1/1" id="requestFrame">
				<h3 class="dot-indent text-5"><a href="#requestFrame"><code class="js">.requestFrame(fn)</code></a></h3>

				<p>Alias of window.requestAnimationFrame.</p>
			</div>

			<div class="toggleable toggle-block block span-1/1 @1-span-1/1 @2-span-1/1 @3-span-1/1" id="transition">
				<h3 class="dot-indent text-5"><a href="#transition"><code class="js">.transition(duration, fn)</code></a></h3>

				<p>Calls <code class="js">fn</code> on each frame until <code class="js">duration</code> seconds has elapsed. <code class="js">fn</code> is passed a single argument <code class="js">progress</code>, a number that ramps from 0-1 over the duration of the transition.</p>

			    <code class="js block"><pre>dom.transition(3, function(progress) {
  // Called every frame for 3 seconds
});</pre></code>

				<p>The <code class="js">.animate()</code> function uses <code class="js">.transition()</code> behind the scenes.</p>
			</div>
		</article

		><article class="grid-block block @2-span-4/15 @2-span-left-2/15 @3-span-2/9 @3-span-left-1/9">
			<h2 class="block">scroll.</h2>

			<div class="toggleable toggle-block block span-1/1 @1-span-1/1 @2-span-1/1 @3-span-1/1" id="animateScroll">
				<h3 class="dot-indent text-5"><a href="#animateScroll"><code class="js">.animateScroll(value)</code></a></h3>

			Shortcut helper for animating scrollTop of main view.
			</div>

			<div class="toggleable toggle-block block span-1/1 @1-span-1/1 @2-span-1/1 @3-span-1/1" id="disableScroll">
				<h3 class="dot-indent text-5"><a href="#disableScroll"><code class="js">.disableScroll(node)</code></a></h3>

			Disables scrolling by setting <code class="js">overflow: hidden</code> on <code class="js">node</code> while maintaining the
			current scrollTop, effectively causing the node to 'freeze'.
			</div>

			<div class="toggleable toggle-block block span-1/1 @1-span-1/1 @2-span-1/1 @3-span-1/1" id="enableScroll">
				<h3 class="dot-indent text-5"><a href="#enableScroll"><code class="js">.enableScroll(node)</code></a></h3>

			Enables scrolling by removing <code class="js">overflow: hidden</code> on <code class="js">node</code>.
			</div>

			<div class="toggleable toggle-block block span-1/1 @1-span-1/1 @2-span-1/1 @3-span-1/1" id="scrollRatio">
				<h3 class="dot-indent text-5"><a href="#scrollRatio"><code class="js">.scrollRatio(node)</code></a></h3>

			Return the ratio of scrollTop to scrollHeight.
			</div>
		</article

		><article class="grid-block block @2-span-4/15 @3-span-2/9">
			<h2 class="block">HTML.</h2>

			<div class="toggleable toggle-block block span-1/1 @1-span-1/1 @2-span-1/1 @3-span-1/1" id="escape">
				<h3 class="dot-indent text-5"><a href="#escape"><code class="js">.escape(string)</code></a></h3>

			Escapes <code class="js">string</code> for setting safely as HTML.
			</div>

			<div class="toggleable toggle-block block span-1/1 @1-span-1/1 @2-span-1/1 @3-span-1/1" id="fragmentFromHTML">
				<h3 class="dot-indent text-5"><a href="#fragmentFromHTML"><code class="js">.fragmentFromHTML(string)</code></a></h3>

			Returns a DOM fragment of the parsed html <code class="js">string</code>.
			</div>

			<div class="toggleable toggle-block block span-1/1 @1-span-1/1 @2-span-1/1 @3-span-1/1" id="fragmentFromTemplate">
				<h3 class="dot-indent text-5"><a href="#fragmentFromTemplate"><code class="js">.fragmentFromTemplate(node)</code></a></h3>

			Returns a DOM fragment containing the content of the template <code class="js">node</code>.
			</div>

			<div class="toggleable toggle-block block span-1/1 @1-span-1/1 @2-span-1/1 @3-span-1/1" id="parse">
				<h3 class="dot-indent text-5"><a href="#parse"><code class="js">.parse(type, string)</code></a></h3>

			Returns a document parsed from <code class="js">string</code>, where <code class="js">type</code> is one of <code class="js">'xml'</code>,
			<code class="js">'html'</code> or <code class="js">'svg'</code>.
			</div>

			<div class="toggleable toggle-block block span-1/1 @1-span-1/1 @2-span-1/1 @3-span-1/1" id="prefix">
				<h3 class="dot-indent text-5"><a href="#prefix"><code class="js">.prefix(string)</code></a></h3>

			Returns a prefixed CSS property name where a prefix is required in the current
			browser.
			</div>
		</article>
	</div>

	<div class="grid-block block">
		<h2 class="block @2-grid-4/15 @2-grid-left-1/15 @3-grid-left-1/9 text-1" style="top: -3px;">behaviours.</h2

		><div class="block @2-grid-5/15 @2-grid-left-1/15 @3-grid-left-1/9">
			<p><strong>dom</strong> comes with a number of extensions
			for enhancing the behaviours of elements, declared by simply
			adding a behavioural attribute.</p>

			<p>These are not 'plugins' in a traditional sense: there are no
			setups to call and no JS objects exposed. Instead the DOM is enhanced
			by binding reactions to delegated events. Behaviours can be set up
			and used even before <code>DOMContentLoad</code>, and elements added
			asynchrounously can use them automatically.</p>

			<p>Many behaviours are powered by two simple custom events. Here's
			what they do.</p>

			<!--p>The <strong>dom</strong> library provides no style to make these
			behaviours do anything visual.</p><!-- Linking style to behaviour gets in
			the way of composeability.</p>
			<p>The CSS library <strong>Bolt</strong> has a number of classes
			that work out-of-the-box with <strong>dom</strong> behaviours.</p-->
		</div>

		<h3 class="hidden">Events</h3>

		<h4 class="block @2-grid-3/15 @2-grid-left-3/15 @3-grid-left-1/9 right-align">dom-activate</h4

		><div class="block @2-grid-7/15">
			<p>When a <code>dom-activate</code> event is triggered on an element
			with a behaviour attribute, and if that event bubbles to
			<code>document</code> without being prevented&hellip;</p>

			<ol>
				<li>the class <code>active</code> is added to the target</li>
				<li>the class <code>on</code> is added to all links that
				reference the element by hash ref</li>
			</ol>
		</div>

		<h4 class="block @2-grid-3/15 @2-grid-left-3/15 @3-grid-left-1/9 right-align">dom-deactivate</h4

		><div class="block @2-grid-7/15">
			<p>When a <code>dom-deactivate</code> event is triggered on an
			element with a behaviour attribute, and if that event bubbles to
			<code>document</code> without being prevented&hellip;</p>

			<ol>
				<li>the class <code>active</code> is removed from the target</li>
				<li>the class <code>on</code> is removed from all links that
				reference the element by hash ref</li>
			</ol>
		</div>

		<div class="block @2-grid-5/15 @2-grid-left-6/15 @3-grid-left-1/9">
			<p>To programmatically activate or deactivate a
			<strong>popable</strong>, <strong>toggleable</strong>,
			<strong>switchable</strong>, <strong>focusable</strong> or
			<strong>locateable</strong>, trigger one of these events.</p>

			<pre class="text-5"><code class="js">dom.trigger('dom-activate', element);</code></pre>
		</div>

		<h3 class="block @2-grid-4/15 @2-grid-left-1/15 @3-grid-left-1/9 text-2" style="top: -3px;">
			popable
			<span class="block text-8">dom.popable.js</span>
		</h3

		><div class="block @2-grid-7/15 @2-grid-left-1/15 @3-grid-left-1/9">
			<p>A <strong>popable</strong> is activated when a link that
			references it is clicked, and deactivated by user events heard
			outside of it.</p>

			<p>Popables can be useful for making pop-down menus and
			<a class="button" href="#popable-dialog">dialogs</a>.</p>
		</div>

		<h3 class="block @2-grid-4/15 @2-grid-left-1/15 @3-grid-left-1/9 text-2" style="top: -3px;">
			toggleable
			<span class="block text-8">dom.toggleable.js</span>
		</h3

		><div class="block @2-grid-7/15 @2-grid-left-1/15 @3-grid-left-1/9">
			<p>A <strong>toggleable</strong> is very similar to a popable. it
			is also activated when a link that references it is clicked – but
			then deactivated by a second click an any link that references it.</p>

			<p>Toggleables can be used for pop-down menus and
			<a class="button" href="#popable-dialog">dialogs</a>.</p>
		</div>

		<h3 class="block @2-grid-4/15 @2-grid-left-1/15 @3-grid-left-1/9 text-2" style="top: -3px;">
			switchable
			<span class="block text-8">dom.switchable.js</span>
		</h3

		><div class="block @2-grid-7/15 @2-grid-left-1/15 @3-grid-left-1/9">
			<p>In any group of <strong>switchable</strong> siblings, one is
			always active. A switchable is activated when a link that references
			it is clicked, while the currently active switchable is
			deactivated.</p>
			<p>Groups of switchables can be styled to make tabs or
			slideshows.</p>
		</div>

		<h3 class="block @2-grid-4/15 @2-grid-left-1/15 @3-grid-left-1/9 text-2" style="top: -3px;">
			focusable
			<span class="block text-8">dom.focusable.js</span>
		</h3

		><div class="block @2-grid-7/15 @2-grid-left-1/15 @3-grid-left-1/9">
			<p>When activated, a <strong>focusable</strong> contrains the
			browser's focus to itself and its descendants. Upon deactivation
			it removes the constraint.</p>
			<p><strong>focusable</strong>s are useful for making modals such
			as navigation screens and dialogs.</p>
		</div>

		<h3 class="block @2-grid-4/15 @2-grid-left-1/15 @3-grid-left-1/9 text-2" style="top: -3px;">
			locateable
			<span class="block text-8">dom.locateable.js</span>
		</h3

		><div class="block @2-grid-7/15 @2-grid-left-1/15 @3-grid-left-1/9">
			<p>A <strong>locateable</strong> is activated when a link that
			references is clicked. Upon activation the document view is scrolled
			to it's location.</p>
			<p>It is deactivated when the dom view is either
			scrolled above that location, or another locateable is brought into
			view from below.</p>
			<p>locateables are useful for making scrolling navigations.</p>
		</div>

		<h3 class="block @2-grid-4/15 @2-grid-left-1/15 @3-grid-left-1/9 text-2" style="top: -3px;">
			removeable
			<span class="block text-8">dom.removeable.js</span>
		</h3

		><div class="block @2-grid-7/15 @2-grid-left-1/15 @3-grid-left-1/9">
			<p>A <strong>removeable</strong> is removed from the DOM after
			<code>dom-deactivate</code>.</p>
			<p>Can be used to make one-off messages, like <a href="#one-off-dialog">this dialog</a>.</p>
		</div>

		<div class="block @2-grid-4/15 @2-grid-left-1/15 @3-grid-left-1/9">
			<h3 class="text-2" style="top: -3px;">
				validateable
				<span class="block text-8">dom.validateable.js</span>
			</h3>
		</div

		><div class="block @2-grid-7/15 @2-grid-left-1/15 @3-grid-left-1/9">
			<p>The <strong>validateable</strong> attribute can be set on an
			individual input, or on a form to make all descendant inputs
			validateable.</p>

			<p>A validateable input is validated on <code>focusout</code>, and
			if an <code>invalid</code> event is emitted an error label is
			appended to the DOM directly after it. The label's text is read
			from&hellip;</p>

			<ol>
				<li>a <code>data-validation-xxx</code> attribute on the input,
				(where <code>xxxx</code> is the name of the failed constraint), OR</li>
				<li>the object <code>dom.validation.messages</code>, OR</li>
				<li>the browser's default message</li>
			</ol>

			<p>In addition, the first time a validation is performed on an
			element the class <code>validated</code> is added, providing a
			hook for pre- and post- validation <code>:invalid</code> styles.</p>

			<p>Constraints are named after the validation attributes that impose
			them.</p>

			<pre><code>dom.validation.messages = {
				pattern:   'Pattern does not match',
		        max:       'Number too small',
		        min:       'Number too big',
		        step:      'Number not in step',
		        maxlength: 'Input too long',
		        type:      'Input not of type',
		        required:  ''
		    };
			</code></pre>
			<p>This messages object is unpopulated by default.</p>
		</div>

		<form class="block @2-grid-4/15 @2-grid-left-1/15 @3-grid-left-1/9 validateable" style="height: 0; overflow: visible; margin-top: -440px;">
			<label for="text">text</label>
			<input type="text" id="text" name="text" required maxlength="20" />

			<label for="number">number</label>
			<input type="number" id="number" name="number" min="0" max="1" step="0.1" />

			<label for="url">url</label>
			<input type="url" id="url" name="url" />

			<label for="email">email</label>
			<input type="email" id="email" name="email" data-val-type="Wrong type, knucklehead" />
		</form>
	</div>

	<!--div class="grid-block block">
		<div class="dialog-layer layer fixed" href="#popable-dialog">
			<div class="dialog popable focusable" id="popable-dialog" style="max-width: 30rem;">
				<p>Hello. A popable goes away when clicked outside of, so you can click
				on the background layer to close this dialog.</p>
				<label>How many?</label>
				<input/>
				<label>Uh.. HOW many?</label>
				<input/>
			</div>
		</div

		><div class="block @2-grid-3/5 @2-grid-left-1/3 @3-grid-4/9 @3-grid-left-1/3">
			<h2>toggleable</h2>

			<p>Activates and deactivates when any link pointing to it is clicked.</p>

			<a class="toggle-button button" href="#toggle-demo">Toggleable block</a>

			<div class="toggle-block block toggleable" id="toggle-demo">
				Hello. A toggleable only goes away when it's button is clicked.
			</div>

			<a class="button" href="#toggleable-dialog">Toggleable dialog</a>
		</div

		><div class="block @2-grid-3/5 @2-grid-left-3/15 @3-grid-4/9 @3-grid-left-2/9">
			<h2>swipeable</h2>

			<p>Slides horizontally with a touch or mouse.</p>

			<div class="contain-block block">
				<div class="swipe-block block swipeable swipeable">
					  <img draggable="false" class="inline-block block active switchable" id="slide1" src="images/lyngen-1.png"
					/><img draggable="false" class="inline-block block switchable" id="slide2" src="images/lyngen-2.png"
					/><img draggable="false" class="inline-block block switchable" id="slide3" src="images/lyngen-3.png"
					/><img draggable="false" class="inline-block block switchable" id="slide4" src="images/lyngen-4.png" />
				</div>
			</div>

			<ul class="inline-index index">
				<li><a class="slide_button button" href="#slide1">1</a></li>
				<li><a class="slide_button button" href="#slide2">2</a></li>
				<li><a class="slide_button button" href="#slide3">3</a></li>
				<li><a class="slide_button button" href="#slide4">4</a></li>
			</ul>
		</div

		><div class="block @2-grid-3/5 @2-grid-left-1/3 @3-grid-4/9 @3-grid-left-1/3">
			<h2>switchable</h2>

			<p>For any group of siblings with the class <code>switchable</code>,
			only one can be <code>active</code> at any one time.</p>

			<ul class="inline-index index">
				<li><a class="tab-button button" href="#tab-1">1</a></li>
				<li><a class="tab-button button" href="#tab-2">2</a></li>
				<li><a class="tab-button button" href="#tab-3">3</a></li>
			</ul>

			<div class="tab-block block switchable" id="tab-1">
				Tab 1
			</div

			><div class="tab-block block switchable" id="tab-2">
				Tab 2
			</div

			><div class="tab-block block switchable" id="tab-3">
				Tab 3
			</div>
		</div

		><div class="block @2-grid-3/5 @2-grid-left-1/3 @3-grid-4/9 @3-grid-left-1/9">
			<h2>removeable</h2>

			<p>Is removed from the DOM on <code class="js">dom-deactivate</code>.</p>
		</div>
	</div-->

	<script src="../fn/polyfills/number.isnan.js"></script>
	<script src="../fn/polyfills/object.assign.js"></script>
	<script src="../fn/js/fn.js"></script>
	<script src="../fn/js/stream.js"></script>

	<script src="http://stephen.band/Fn/polyfills/number.isnan.js"></script>
	<script src="http://stephen.band/Fn/polyfills/object.assign.js"></script>
	<script src="http://stephen.band/Fn/js/fn.js"></script>
	<script src="http://stephen.band/Fn/js/stream.js"></script>

	<script src="polyfills/requestanimationframe.js"></script>
	<script src="polyfills/customevent.js"></script>
	<script src="test/config.js"></script>

	<script src="js/dom.js"></script>
	<script src="js/dom-activate.js"></script>
	<script src="js/dom-touch.js"></script>
	<script src="js/dom-swipe.js"></script>
	<script src="js/dom.popable.js"></script>
	<script src="js/dom.toggleable.js"></script>
	<script src="js/dom.switchable.js"></script>
	<script src="js/dom.moveable.js"></script>
	<script src="js/dom.swipeable.js"></script>
	<script src="js/dom.focusable.js"></script>
	<script src="js/dom.validateable.js"></script>
	<script src="js/dom.root.js"></script>

	<script>
<<<<<<< HEAD
	window.dom.validation.messages = {
=======
	var dom = window.dom;
	dom.validation.attributePrefix = 'data-val-';
	dom.validation.messages = {
>>>>>>> ff3c4542
		pattern:   'Doesnt match',
		max:       'Higher than possible',
		min:       'Lower than possible',
		step:      'Out of step',
		maxlength: 'Too long',
		type:      'Wrong type!',
		required:  'Required value'
	};
	</script>
</body>
</html><|MERGE_RESOLUTION|>--- conflicted
+++ resolved
@@ -795,13 +795,8 @@
 	<script src="js/dom.root.js"></script>
 
 	<script>
-<<<<<<< HEAD
-	window.dom.validation.messages = {
-=======
 	var dom = window.dom;
-	dom.validation.attributePrefix = 'data-val-';
 	dom.validation.messages = {
->>>>>>> ff3c4542
 		pattern:   'Doesnt match',
 		max:       'Higher than possible',
 		min:       'Lower than possible',
