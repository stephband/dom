(function(window) {
	if (!window.console || !window.console.log) { return; }
	console.log('dom         – https://github.com/stephband/dom');
})(this);

(function(window) {
	"use strict";


	// Import

<<<<<<< HEAD
	var Fn          = window.Fn;
	var Node        = window.Node;
	var SVGElement  = window.SVGElement;
	var CustomEvent = window.CustomEvent;
	var Stream      = window.Stream;
=======
	var Fn           = window.Fn;
	var Node         = window.Node;
	var SVGElement   = window.SVGElement;
	var CustomEvent  = window.CustomEvent;
	var Stream       = window.Stream;

	var assign       = Object.assign;
	var defineProperties = Object.defineProperties;
	var cache        = Fn.cache;
	var curry        = Fn.curry;
	var denormalise  = Fn.denormalise;
	var id           = Fn.id;
	var overload     = Fn.overload;
	var pow          = Fn.pow;
	var toType       = Fn.toType;
>>>>>>> fd671588


	// Var

	var A            = Array.prototype;
	var svgNamespace = 'http://www.w3.org/2000/svg';
	var rspaces      = /\s+/;
	var rpx          = /px$/;


	// Features

	var features = defineProperties({}, {
		inputEventsOnDisabled: {
			// FireFox won't dispatch any events on disabled inputs:
			// https://bugzilla.mozilla.org/show_bug.cgi?id=329509

			get: cache(function() {
				var input     = document.createElement('input');
				var testEvent = Event('featuretest');
				var result    = false;
			
				appendChild(document.body, input);
				input.disabled = true;
				input.addEventListener('featuretest', function(e) { result = true; });
				input.dispatchEvent(testEvent);
				removeNode(input);
			
				return result;
			}),

			enumerable: true
		},

		template: {
			get: cache(function() {
				// Older browsers don't know about the content property of templates.
				return 'content' in document.createElement('template');
			}),

			enumerable: true
		},

		textareaPlaceholderSet: {
			// IE sets textarea innerHTML (but not value) to the placeholder
			// when setting the attribute and cloning and so on. The twats have
			// marked it "Won't fix":
			//
			// https://connect.microsoft.com/IE/feedback/details/781612/placeholder-text-becomes-actual-value-after-deep-clone-on-textarea

			get: cache(function() {
				var node = document.createElement('textarea');
				node.setAttribute('placeholder', '---');
				return node.innerHTML === '';
			}),

			enumerable: true
		},

		transition: {
			get: cache(function testTransition() {
				var prefixed = prefix('transition');
				return prefixed || false;
			}),

			enumerable: true
		},

		transitionEnd: {
			// Infer transitionend event from CSS transition prefix

			get: cache(function() {
				var end = {
					KhtmlTransition: false,
					OTransition: 'oTransitionEnd',
					MozTransition: 'transitionend',
					WebkitTransition: 'webkitTransitionEnd',
					msTransition: 'MSTransitionEnd',
					transition: 'transitionend'
				};
			
				var prefixed = prefix('transition');
				return prefixed && end[prefixed];
			}),

			enumerable: true
		}
	});


	// Utilities

	function bindTail(fn) {
		// Takes arguments 1 and up and appends them to arguments
		// passed to fn.
		var args = A.slice.call(arguments, 1);
		return function() {
			A.push.apply(arguments, args);
			fn.apply(null, arguments);
		};
	}

	function prefixSlash(str) {
		// Prefixes a slash when there is not an existing one
		return (/^\//.test(str) ? '' : '/') + str ;
	}

	function toArray(object) {
		// Speed test for array conversion:
		// https://jsperf.com/nodelist-to-array/27

		var array = [];
		var l = array.length = object.length;
		var i;

		for (i = 0; i < l; i++) {
			array[i] = object[i];
		}

		return array;
	}


	// TokenList
	// TokenList constructor to emulate classList property. The get fn should
	// take the arguments (node), and return a string of tokens. The set fn
	// should take the arguments (node, string).

	function TokenList(node, get, set) {
		this.node = node;
		this.get = get;
		this.set = set;
	}

	TokenList.prototype = {
		add: function() {
			var n = arguments.length;
			var tokens = this.get(this.node);
			var array = tokens ? tokens.trim().split(rspaces) : [] ;

			while (n--) {
				if (array.indexOf(arguments[n]) === -1) {
					array.push(arguments[n]);
				}
			}

			this.set(this.node, array.join(' '));
		},

		remove: function() {
			var n = arguments.length;
			var tokens = this.get(this.node);
			var array = tokens ? tokens.trim().split(rspaces) : [] ;
			var i;

			while (n--) {
				i = array.indexOf(arguments[n]);
				if (i !== -1) { array.splice(i, 1); }
			}

			this.set(this.node, array.join(' '));
		},

		contains: function(string) {
			var tokens = this.get(this.node);
			var array = tokens ? tokens.trim().split(rspaces) : [] ;
			return array.indexOf(string) !== -1;
		}
	};


	// DOM Nodes

	var testDiv = document.createElement('div');

	var types = {
		1:  'element',
		3:  'text',
		8:  'comment',
		9:  'document',
		10: 'doctype',
		11: 'fragment'
	};

	var svgs = [
		'circle',
		'ellipse',
		'g',
		'line',
		'rect',
		//'text',
		'use',
		'path',
		'polygon',
		'polyline',
		'svg'
	];

	var constructors = {
		text: function(text) {
			return document.createTextNode(text || '');
		},

		comment: function(text) {
			return document.createComment(text || '');
		},

		fragment: function(html) {
			var fragment = document.createDocumentFragment();

			if (html) {
				testDiv.innerHTML = html;
				append(fragment, testDiv.childNodes);
				testDiv.innerHTML = '';
			}

			return fragment;
		}
	};

	svgs.forEach(function(tag) {
		constructors[tag] = function(attributes) {
			var node = document.createElementNS(svgNamespace, tag);
			if (attributes) { setSVGAttributes(node, attributes); }
			return node;
		};
	});

	function setHTMLAttributes(node, attributes) {
		var names = Object.keys(attributes);
		var n = names.length;
	
		while (n--) {
			node.setAttribute(names[n], attributes[names[n]]);
		}
	}

	function setSVGAttributes(node, attributes) {
		var names = Object.keys(attributes);
		var n = names.length;

		while (n--) {
			node.setAttributeNS(null, names[n], attributes[names[n]]);
		}
	}

	function create(name) {
		// create(name)
		// create(name, text)
		// create(name, attributes)
		// create(name, text, attributes)

		if (constructors[name]) {
			return constructors[name](arguments[1]);
		}
	
		var node = document.createElement(name);
		var attributes;
	
		if (typeof arguments[1] === 'string') {
			node.innerHTML = arguments[1];
			attributes = arguments[2];
		}
		else {
			attributes = arguments[1];
		}
	
		var names, n;
	
		if (attributes) { setHTMLAttributes(node, attributes); }
	
		return node;
	}

	var clone = features.textareaPlaceholderSet ?

		function clone(node) {
			return node.cloneNode(true);
		} :

		function cloneWithHTML(node) {
			// IE sets textarea innerHTML to the placeholder when cloning.
			// Reset the resulting value.

			var clone     = node.cloneNode(true);
			var textareas = dom.query('textarea', node);
			var n         = textareas.length;
			var clones;

			if (n) {
				clones = dom.query('textarea', clone);

				while (n--) {
					clones[n].value = textareas[n].value;
				}
			}

			return clone;
		} ;

	function type(node) {
		return types[node.nodeType];
	}

	function isElementNode(node) {
		return node.nodeType === 1;
	}

	function isTextNode(node) {
		return node.nodeType === 3;
	}

	function isCommentNode(node) {
		return node.nodeType === 8;
	}

	function isFragmentNode(node) {
		return node.nodeType === 11;
	}

	function isInternalLink(node) {
		var location = window.location;

			// IE does not give us a .hostname for links to
			// xxx.xxx.xxx.xxx URLs
		return node.hostname &&
			// IE gives us the port on node.host, even where it is not
			// specified. Use node.hostname
			location.hostname === node.hostname &&
			// IE gives us node.pathname without a leading slash, so
			// add one before comparing
			location.pathname === prefixSlash(node.pathname);
	}

	function identify(node) {
		var id = node.id;

		if (!id) {
			do { id = Math.ceil(Math.random() * 100000); }
			while (document.getElementById(id));
			node.id = id;
		}

		return id;
	}

	function tag(node) {
		return node.tagName && node.tagName.toLowerCase();
	}

	function attribute(name, node) {
		return node.getAttribute && node.getAttribute(name) || undefined ;
	}

	function setClass(node, classes) {
		if (node instanceof SVGElement) {
			node.setAttribute('class', classes);
		}
		else {
			node.className = classes;
		}
	}

	function classes(node) {
		return node.classList || new TokenList(node, dom.attribute('class'), setClass);
	}

	function children(node) {
		// In IE and Safari, document fragments do not have .children
		return toArray(node.children || node.querySelectorAll('*'));
	}


	// DOM Traversal

	function find(id) {
		return document.getElementById(id) || undefined;
	}

	function query(selector, node) {
		node = node || document;
		return toArray(node.querySelectorAll(selector));
	}

	function matches(selector, node) {
		return node.matches ? node.matches(selector) :
			node.matchesSelector ? node.matchesSelector(selector) :
			node.webkitMatchesSelector ? node.webkitMatchesSelector(selector) :
			node.mozMatchesSelector ? node.mozMatchesSelector(selector) :
			node.msMatchesSelector ? node.msMatchesSelector(selector) :
			node.oMatchesSelector ? node.oMatchesSelector(selector) :
			// Dumb fall back to simple tag name matching.
			tag(node) === selector ;
	}

	function closest(selector, node) {
		var root = arguments[2];

		if (!node || node === document || node === root || node.nodeType === 11) { return; }

		// SVG <use> elements store their DOM reference in
		// .correspondingUseElement.
		node = node.correspondingUseElement || node ;

		return matches(selector, node) ?
			 node :
			 closest(selector, node.parentNode, root) ;
	}


	// DOM Mutation

	function appendChild(target, node) {
		target.appendChild(node);

		// Use this fn as a reducer
		return target;
	}

	function append(target, node) {
		if (node instanceof Node || node instanceof SVGElement) {
			appendChild(target, node);
			return node;
		}

		if (!node.length) { return; }

		var array = node.reduce ? node : A.slice.call(node) ;
		array.reduce(appendChild, target);

		return node;
	}

	function empty(node) {
		while (node.lastChild) { node.removeChild(node.lastChild); }
	}

	function removeNode(node) {
		node.parentNode && node.parentNode.removeChild(node);
	}

	function remove(node) {
		if (node instanceof Node || node instanceof SVGElement) {
			removeNode(node);
		}
		else {
			A.forEach.call(node, removeNode);
		}
	}

	function before(target, node) {
		target.parentNode && target.parentNode.insertBefore(node, target);
	}

	function after(target, node) {
		target.parentNode && target.parentNode.insertBefore(node, target.nextSibling);
	}

	function replace(target, node) {
		before(target, node);
		remove(target);
		return target;
	}


	// CSS

	var styleParsers = {
		"transform:translateX": function(node) {
			var matrix = style('transform', node);
			if (!matrix || matrix === "none") { return 0; }
			var values = valuesFromCssFn(matrix);
			return parseFloat(values[4]);
		},

		"transform:translateY": function(node) {
			var matrix = style('transform', node);
			if (!matrix || matrix === "none") { return 0; }
			var values = valuesFromCssFn(matrix);
			return parseFloat(values[5]);
		},

		"transform:scale": function(node) {
			var matrix = style('transform', node);
			if (!matrix || matrix === "none") { return 0; }
			var values = valuesFromCssFn(matrix);
			var a = parseFloat(values[0]);
			var b = parseFloat(values[1]);
			return Math.sqrt(a * a + b * b);
		},

		"transform:rotate": function(node) {
			var matrix = style('transform', node);
			if (!matrix || matrix === "none") { return 0; }
			var values = valuesFromCssFn(matrix);
			var a = parseFloat(values[0]);
			var b = parseFloat(values[1]);
			return Math.atan2(b, a);
		}
	};

	var prefix = (function(prefixes) {
		var node = document.createElement('div');
		var cache = {};

		function testPrefix(prop) {
			if (prop in node.style) { return prop; }

			var upper = prop.charAt(0).toUpperCase() + prop.slice(1);
			var l = prefixes.length;
			var prefixProp;

			while (l--) {
				prefixProp = prefixes[l] + upper;

				if (prefixProp in node.style) {
					return prefixProp;
				}
			}

			return false;
		}

		return function prefix(prop){
			return cache[prop] || (cache[prop] = testPrefix(prop));
		};
	})(['Khtml','O','Moz','Webkit','ms']);

	function valuesFromCssFn(string) {
		return string.split('(')[1].split(')')[0].split(/\s*,\s*/);
	}

	function style(name, node) {
		return window.getComputedStyle ?
			window
			.getComputedStyle(node, null)
			.getPropertyValue(name) :
			0 ;
	}

	function viewportLeft(elem) {
		var body = document.body;
		var html = document.documentElement;
		var box  = elem.getBoundingClientRect();
		var scrollLeft = window.pageXOffset || html.scrollLeft || body.scrollLeft;
		var clientLeft = html.clientLeft || body.clientLeft || 0;
		return (box.left + scrollLeft - clientLeft);
	}

	function viewportTop(elem) {
		var body = document.body;
		var html = document.documentElement;
		var box  = elem.getBoundingClientRect();
		var scrollTop = window.pageYOffset || html.scrollTop || body.scrollTop;
		var clientTop = html.clientTop || body.clientTop || 0;
		return box.top +  scrollTop - clientTop;
	}

	function getPositionParent(node) {
		var offsetParent = node.offsetParent;

		while (offsetParent && style("position", offsetParent) === "static") {
			offsetParent = offsetParent.offsetParent;
		}

		return offsetParent || document.documentElement;
	}

	function offset(node) {
		// Pinched from jQuery.offset...
	    // Return zeros for disconnected and hidden (display: none) elements
	    // Support: IE <=11 only
	    // Running getBoundingClientRect on a
	    // disconnected node in IE throws an error
	    if (!node.getClientRects().length) { return [0, 0]; }

	    var rect     = node.getBoundingClientRect();
	    var document = node.ownerDocument;
	    var window   = document.defaultView;
	    var docElem  = document.documentElement;

	    return [
			 rect.left + window.pageXOffset - docElem.clientLeft,
			 rect.top  + window.pageYOffset - docElem.clientTop
	    ];
	}

	function position(node) {
		var rect;

	    // Fixed elements are offset from window (parentOffset = {top:0, left: 0},
	    // because it is its only offset parent
	    if (style('position', node) === 'fixed') {
	        rect = node.getBoundingClientRect();

	        return [
		        rect.left - (parseFloat(style("marginLeft", node)) || 0),
		        rect.top  - (parseFloat(style("marginTop", node)) || 0)
	        ];
	    }

		// Get *real* offsetParent
		var parent = getPositionParent(node);

		// Get correct offsets
		var nodeOffset = offset(node);
		var parentOffset = tag(parent) !== "html" ? [0, 0] : offset(parent);

		// Add parent borders
		parentOffset[0] += parseFloat(style("borderLeftWidth", parent)) || 0;
		parentOffset[1] += parseFloat(style("borderTopWidth", parent)) || 0;
	
	    // Subtract parent offsets and element margins
		nodeOffset[0] -= (parentOffset[0] + (parseFloat(style("marginLeft", node)) || 0)),
		nodeOffset[1] -= (parentOffset[1] + (parseFloat(style("marginTop", node)) || 0))

		return nodeOffset;
	}


	// DOM Events

	var eventOptions = { bubbles: true };

	var eventsSymbol = Symbol('events');

	var keyCodes = {
		8:  'backspace',
		9:  'tab',
		13: 'enter',
		16: 'shift',
		17: 'ctrl',
		18: 'alt',
		27: 'escape',
		32: 'space',
		37: 'left',
		38: 'up',
		39: 'right',
		40: 'down',
		46: 'delete',
		48: '0',
		49: '1',
		50: '2',
		51: '3',
		52: '4',
		53: '5',
		54: '6',
		55: '7',
		56: '8',
		57: '9',
		65: 'a',
		66: 'b',
		67: 'c',
		68: 'd',
		69: 'e',
		70: 'f',
		71: 'g',
		72: 'h',
		73: 'i',
		74: 'j',
		75: 'k',
		76: 'l',
		77: 'm',
		78: 'n',
		79: 'o',
		80: 'p',
		81: 'q',
		82: 'r',
		83: 's',
		84: 't',
		85: 'u',
		86: 'v',
		87: 'w',
		88: 'x',
		89: 'y',
		90: 'z',
		// Mac Chrome left CMD
		91: 'cmd',
		// Mac Chrome right CMD
		93: 'cmd',
		186: ';',
		187: '=',
		188: ',',
		189: '-',
		190: '.',
		191: '/',
		219: '[',
		220: '\\',
		221: ']',
		222: '\'',
		// Mac FF
		224: 'cmd'
	};

	function Event(type, properties) {
		var options = Object.assign({}, eventOptions, properties);
		var event   = new CustomEvent(type, options);

		if (properties) {
			delete properties.detail;
			assign(event, properties);
		}

		return event;
	}

	function preventDefault(e) {
		e.preventDefault();
	}

	function isPrimaryButton(e) {
		// Ignore mousedowns on any button other than the left (or primary)
		// mouse button, or when a modifier key is pressed.
		return (e.which === 1 && !e.ctrlKey && !e.altKey && !e.shiftKey);
	}

	function toKey(e) {
		return keyCodes[e.keyCode];
	}

	function on(node, types, fn, data) {
		types = types.split(rspaces);

		var events = node[eventsSymbol] || (node[eventsSymbol] = {});
		var handler = bindTail(fn, data);
		var handlers, type;

		var n = -1;
		while (n++ < types.length) {
			type = types[n];
			handlers = events[type] || (events[type] = []);
			handlers.push([fn, handler]);
			node.addEventListener(type, handler);
		}

		return node;
	}

	function off(node, types, fn) {
		types = types.split(rspaces);

		var events = node[eventsSymbol];
		var type, handlers, i;

		if (!events) { return node; }

		var n = -1;
		while (n++ < types.length) {
			type = types[n];
			handlers = events[type];
			if (!handlers) { continue; }
			i = handlers.length;
			while (i--) {
				if (handlers[i][0] === fn) {
					node.removeEventListener(type, handlers[i][1]);
					handlers.splice(i, 1);
				}
			}
		}

		return node;
	}

	function trigger(node, type, properties) {
		// Don't cache events. It prevents you from triggering an event of a
		// given type from inside the handler of another event of that type.
		var event = Event(type, properties);
		node.dispatchEvent(event);
	}

	function delegate(selector, fn) {
		// Create an event handler that looks up the ancestor tree
		// to find selector.
		return function handler(e) {
			var node = closest(selector, e.target, e.currentTarget);
			if (!node) { return; }
			e.delegateTarget = node;
			fn(e, node);
			e.delegateTarget = undefined;
		};
	}


	// DOM Fragments and Templates

	var mimetypes = {
		xml:  'application/xml',
		html: 'text/html',
		svg:  'image/svg+xml'
	};

	function fragmentFromChildren(node) {
		var fragment = create('fragment');
		append(fragment, node.childNodes);
		return fragment;
	}

	function fragmentFromHTML(html, tag) {
		var node = document.createElement(tag || 'div');
		node.innerHTML = html;
		return fragmentFromChildren(node);
	}

	function fragmentFromTemplate(node) {
		// A template tag has a content property that gives us a document
		// fragment. If that doesn't exist we must make a document fragment.
		return node.content || fragmentFromChildren(node);
	}

	function fragmentFromId(id) {
		var node = document.getElementById(id);

		if (!node) { throw new Error('DOM: element id="' + id + '" is not in the DOM.') }

		var t = tag(node);

		// In browsers where templates are not inert their content can clash
		// with content in the DOM - ids, for example. Remove the template as
		// a precaution.
		if (t === 'template' && !features.template) {
			remove(node);
		}

		return t === 'template' ? fragmentFromTemplate(node) :
			t === 'script' ? fragmentFromHTML(node.innerHTML, attribute('data-parent-tag', node)) :
			fragmentFromChildren(node) ;
	}

	function parse(type, string) {
		var mimetype = mimetypes[type];
		var xml;

		// From jQuery source...
		try {
			xml = (new window.DOMParser()).parseFromString(string, mimetype);
		} catch (e) {
			xml = undefined;
		}

		if (!xml || xml.getElementsByTagName("parsererror").length) {
			throw new Error("dom: Invalid XML: " + string);
		}

		return xml;
	}

	var escape = (function() {
		var pre = document.createElement('pre');
		var text = document.createTextNode('');

		pre.appendChild(text);

		return function escape(value) {
			text.textContent = value;
			return pre.innerHTML;
		};
	})();


	// Units

	var rem = /(\d*\.?\d+)r?em/;
	//var rpercent = /(\d*\.?\d+)%/;

	var fontSize;

	var toPx = overload(toType, {
		'number': id,

		'string': function(string) {
			var data, n;

			data = rem.exec(string);
			if (data) {
				n = parseFloat(data[1]);
				return getFontSize() * n;
			}

			//data = rpercent.exec(string);
			//if (data) {
			//	n = parseFloat(data[1]) / 100;
			//	return width * n;
			//}

			throw new Error('dom: ' + string + '\' cannot be parsed as rem, em or %.');
		}
	});

	var toRem = overload(toType, {
		'number': function(n) {
			return n / getFontSize();
		}
	});

	function getFontSize() {
		return fontSize ||
			(fontSize = parseFloat(style("font-size", document.documentElement), 10));
	}


	// Animation and scroll

	function animate(fn, duration, value, name, object) {
		var t = performance.now();
		var scale = denormalise(object[name], value);

		function frame(time) {
			// Progress from 0-1
			var p = (time - t) / (duration * 1000);

			if (p < 1) {
				object[name] = scale(fn(p));
				requestAnimationFrame(frame);
			}
			else {
				object[name] = value;
			}
		}

		requestAnimationFrame(frame);
	}

	function requestFrameN(n, fn) {
		(function frame() {
			return requestAnimationFrame(--n ? frame : fn);
		}());
	}

	function scrollTo(px, node) {
		px = toPx(px);
		animate(pow(2), 0.6, px, 'scrollTop', node || dom.viewport);
	}

	function scrollRatio(node) {
		return node.scrollTop / (node.scrollHeight - node.clientHeight);
	}


	// dom

	function dom(selector) {
		return query(selector, document);
	}

	var ready = new Promise(function(accept, reject) {
		function handle() {
			document.removeEventListener('DOMContentLoaded', handle);
			window.removeEventListener('load', handle);
			accept();
		}

		document.addEventListener('DOMContentLoaded', handle);
		window.addEventListener('load', handle);
	});

	assign(dom, {

		// DOM lifecycle

		ready:    ready.then.bind(ready),

		// DOM traversal

		find:     find,
		query:    curry(query,   true),
		closest:  curry(closest, true),
		matches:  curry(matches, true),
		children: children,

		// DOM mutation

		create:   create,
		clone:    clone,
		identify: identify,
		append:   curry(append,  true),
		before:   curry(before,  true),
		after:    curry(after,   true),
		replace:  curry(replace, true),
		empty:    empty,
		remove:   remove,

		// DOM inspection

		isElementNode:  isElementNode,
		isTextNode:     isTextNode,
		isCommentNode:  isCommentNode,
		isFragmentNode: isFragmentNode,
		isInternalLink: isInternalLink,

		type:      type,
		tag:       tag,
		attribute: curry(attribute, true),
		offset:    offset,
		position:  position,
		classes:   classes,

		style: curry(function(name, node) {
			// If name corresponds to a custom property name in styleParsers...
			if (styleParsers[name]) { return styleParsers[name](node); }

			var value = style(name, node);

			// Pixel values are converted to number type
			return typeof value === 'string' && rpx.test(value) ?
				parseFloat(value) :
				value ;
		}, true),

		toPx:           toPx,
		toRem:          toRem,
		viewportLeft:   viewportLeft,
		viewportTop:    viewportTop,

		// DOM fragments and templates

		fragmentFromTemplate: fragmentFromTemplate,
		fragmentFromChildren: fragmentFromChildren,
		fragmentFromHTML:     fragmentFromHTML,
		fragmentFromId:       fragmentFromId,
		escape:               escape,
		parse:                curry(parse),

		// DOM events

		Event:           Event,

		events: {
			on:      on,
			off:     off,
			trigger: trigger
<<<<<<< HEAD
		},

		on: curry(Stream.Events),

		trigger: function triggerNode(type, properties, node) {
			var l = arguments.length;

			node = arguments[l - 1];

			if (dom.isElementNode(node) || node === document) {
				trigger(node, type, l > 2 && properties);
				return node;
			}

			return Fn.bind(arguments, triggerNode);
=======
>>>>>>> fd671588
		},

		delegate:        delegate,
		isPrimaryButton: isPrimaryButton,
		preventDefault:  preventDefault,
		toKey:           toKey,
		on: curry(Stream.Events, true),

		trigger: curry(function(type, node) {
			trigger(node, type);
			return node;
		}, true),

		// DOM Animation

		// animate(fn, duration, value, name, object)
		//
		// fn       - function that maps x (0-1) to y (0-1)
		// duration - in seconds
		// value    - target value
		// name     - name of property to animate
		// object   - object to animate

		animate: curry(animate, true),

		// request(n, fn)
		//
		// calls fn on the nth requestAnimationFrame

		requestFrameN: curry(requestFrameN, true),

		// scrollTo(n)
		//
		// Animates scrollTop to n (in px)

		scrollTo: scrollTo,
		scrollRatio: scrollRatio,

		// Features

		features: features
	});

	Object.defineProperties(dom, {
		// Element shortcuts
<<<<<<< HEAD

		root: document.documentElement,
		head: document.head,
		body: document.body,
		viewport: document.scrollingElement,

		scroller: function() {
			return document.scrollingElement;
		}
=======
		root: { value: document.documentElement, enumerable: true },
		head: { value: document.head, enumerable: true },
		body: { get: function() { return document.body; }, enumerable: true	},
		viewport: { get: function() { return document.scrollingElement; }, enumerable: true }
>>>>>>> fd671588
	});


	// Export

	window.dom = dom;
})(this);<|MERGE_RESOLUTION|>--- conflicted
+++ resolved
@@ -9,29 +9,21 @@
 
 	// Import
 
-<<<<<<< HEAD
 	var Fn          = window.Fn;
 	var Node        = window.Node;
 	var SVGElement  = window.SVGElement;
 	var CustomEvent = window.CustomEvent;
 	var Stream      = window.Stream;
-=======
-	var Fn           = window.Fn;
-	var Node         = window.Node;
-	var SVGElement   = window.SVGElement;
-	var CustomEvent  = window.CustomEvent;
-	var Stream       = window.Stream;
-
-	var assign       = Object.assign;
-	var defineProperties = Object.defineProperties;
-	var cache        = Fn.cache;
-	var curry        = Fn.curry;
-	var denormalise  = Fn.denormalise;
-	var id           = Fn.id;
-	var overload     = Fn.overload;
-	var pow          = Fn.pow;
-	var toType       = Fn.toType;
->>>>>>> fd671588
+
+	var assign      = Object.assign;
+	var define      = Object.defineProperties;
+	var cache       = Fn.cache;
+	var curry       = Fn.curry;
+	var denormalise = Fn.denormalise;
+	var id          = Fn.id;
+	var overload    = Fn.overload;
+	var pow         = Fn.pow;
+	var toType      = Fn.toType;
 
 
 	// Var
@@ -44,7 +36,7 @@
 
 	// Features
 
-	var features = defineProperties({}, {
+	var features = define({}, {
 		inputEventsOnDisabled: {
 			// FireFox won't dispatch any events on disabled inputs:
 			// https://bugzilla.mozilla.org/show_bug.cgi?id=329509
@@ -727,7 +719,7 @@
 	};
 
 	function Event(type, properties) {
-		var options = Object.assign({}, eventOptions, properties);
+		var options = assign({}, eventOptions, properties);
 		var event   = new CustomEvent(type, options);
 
 		if (properties) {
@@ -1062,30 +1054,13 @@
 			on:      on,
 			off:     off,
 			trigger: trigger
-<<<<<<< HEAD
-		},
-
-		on: curry(Stream.Events),
-
-		trigger: function triggerNode(type, properties, node) {
-			var l = arguments.length;
-
-			node = arguments[l - 1];
-
-			if (dom.isElementNode(node) || node === document) {
-				trigger(node, type, l > 2 && properties);
-				return node;
-			}
-
-			return Fn.bind(arguments, triggerNode);
-=======
->>>>>>> fd671588
 		},
 
 		delegate:        delegate,
 		isPrimaryButton: isPrimaryButton,
 		preventDefault:  preventDefault,
 		toKey:           toKey,
+
 		on: curry(Stream.Events, true),
 
 		trigger: curry(function(type, node) {
@@ -1123,24 +1098,12 @@
 		features: features
 	});
 
-	Object.defineProperties(dom, {
+	define(dom, {
 		// Element shortcuts
-<<<<<<< HEAD
-
-		root: document.documentElement,
-		head: document.head,
-		body: document.body,
-		viewport: document.scrollingElement,
-
-		scroller: function() {
-			return document.scrollingElement;
-		}
-=======
 		root: { value: document.documentElement, enumerable: true },
 		head: { value: document.head, enumerable: true },
 		body: { get: function() { return document.body; }, enumerable: true	},
 		viewport: { get: function() { return document.scrollingElement; }, enumerable: true }
->>>>>>> fd671588
 	});
 
 
