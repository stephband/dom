--- conflicted
+++ resolved
@@ -227,116 +227,6 @@
 	11: 'fragment'
 };
 
-<<<<<<< HEAD
-var svgTags = [
-	'circle',
-	'ellipse',
-	'g',
-	'line',
-	'rect',
-	//'text',
-	'use',
-	'path',
-	'polygon',
-	'polyline',
-	'svg'
-];
-
-function isSVGTag(tag) {
-	return svgTags.includes(tag);
-}
-
-var constructors = {
-	text: function(type, text) {
-		return document.createTextNode(text || '');
-	},
-
-	comment: function(type, text) {
-		return document.createComment(text || '');
-	},
-
-	fragment: function(type, html) {
-		var fragment = document.createDocumentFragment();
-
-		if (html) {
-			testDiv.innerHTML = html;
-			append(fragment, testDiv.childNodes);
-			testDiv.innerHTML = '';
-		}
-
-		return fragment;
-	},
-
-	default: overload(isSVGTag, {
-		true: function(tag, attributes) {
-			var elem = document.createElementNS(svgNamespace, tag);
-
-			setSVGAttributes(elem, attributes);
-
-			// Populate as collection of nodes, converting plain strings to
-			// text nodes where necessary
-			each(append(elem), content);
-			return elem;
-		},
-
-		false: function(tag, attributes, content) {
-			var elem = document.createElement(tag) ;
-
-			assignAttributes(elem, attributes);
-
-			if (typeof content === 'string') {
-				// Populate as HTML
-				elem.innerHTML = content;
-			}
-			else if (typeof content === 'object') {
-				// Populate as collection of nodes, converting plain strings to
-				// text nodes where necessary
-				each(append(elem), map(stringToText, content));
-			}
-
-			return elem;
-		}
-	})
-};
-
-function assignAttributes(node, attributes) {
-	var names = Object.keys(attributes);
-	var n = names.length;
-
-	while (n--) {
-		// Prefer assigning property over attribute
-		if (names[n] in node) {
-			node[names[n]] = attributes[names[n]];
-		}
-		else {
-			node.setAttribute(names[n], attributes[names[n]]);
-		}
-	}
-}
-
-function setSVGAttributes(node, attributes) {
-	var names = Object.keys(attributes);
-	var n = names.length;
-
-	while (n--) {
-		node.setAttributeNS(null, names[n], attributes[names[n]]);
-	}
-}
-
-const stringToText = overload(toType, {
-	string: function(string) {
-		return document.createTextNode(string);
-	},
-
-	// Pass through other types
-	default: id
-});
-
-var create = overload(id, constructors);
-
-
-=======
->>>>>>> 03aeda07
 var clone = features.textareaPlaceholderSet ?
 
 	function clone(node) {
