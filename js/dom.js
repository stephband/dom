(function(window) {
	if (!window.console || !window.console.log) { return; }
	console.log('dom         – https://github.com/stephband/dom');
})(this);

(function(window) {
	"use strict";


	// Import

	var Fn          = window.Fn;
	var Node        = window.Node;
	var SVGElement  = window.SVGElement;
	var CustomEvent = window.CustomEvent;
	var Stream      = window.Stream;

	var assign      = Object.assign;
	var define      = Object.defineProperties;
	var cache       = Fn.cache;
	var compose     = Fn.compose;
	var curry       = Fn.curry;
	var denormalise = Fn.denormalise;
	var deprecate   = Fn.deprecate;
<<<<<<< HEAD
=======
	var id          = Fn.id;
	var noop        = Fn.noop;
>>>>>>> 6f1c9840
	var overload    = Fn.overload;
	var pipe        = Fn.pipe;
	var pow         = Fn.pow;
<<<<<<< HEAD
	var set         = Fn.set;
=======
	var requestTick = Fn.requestTick;
>>>>>>> 6f1c9840
	var toType      = Fn.toType;


	// Var

	var A            = Array.prototype;
	var svgNamespace = 'http://www.w3.org/2000/svg';
	var rspaces      = /\s+/;
	var rpx          = /px$/;


	// Features

	var features = define({}, {
		inputEventsOnDisabled: {
			// FireFox won't dispatch any events on disabled inputs:
			// https://bugzilla.mozilla.org/show_bug.cgi?id=329509

			get: cache(function() {
				var input     = document.createElement('input');
				var testEvent = Event('featuretest');
				var result    = false;

				appendChild(document.body, input);
				input.disabled = true;
				input.addEventListener('featuretest', function(e) { result = true; });
				input.dispatchEvent(testEvent);
				removeNode(input);

				return result;
			}),

			enumerable: true
		},

		template: {
			get: cache(function() {
				// Older browsers don't know about the content property of templates.
				return 'content' in document.createElement('template');
			}),

			enumerable: true
		},

		textareaPlaceholderSet: {
			// IE sets textarea innerHTML (but not value) to the placeholder
			// when setting the attribute and cloning and so on. The twats have
			// marked it "Won't fix":
			//
			// https://connect.microsoft.com/IE/feedback/details/781612/placeholder-text-becomes-actual-value-after-deep-clone-on-textarea

			get: cache(function() {
				var node = document.createElement('textarea');
				node.setAttribute('placeholder', '---');
				return node.innerHTML === '';
			}),

			enumerable: true
		},

		transition: {
			get: cache(function testTransition() {
				var prefixed = prefix('transition');
				return prefixed || false;
			}),

			enumerable: true
		},

		transitionEnd: {
			// Infer transitionend event from CSS transition prefix

			get: cache(function() {
				var end = {
					KhtmlTransition: false,
					OTransition: 'oTransitionEnd',
					MozTransition: 'transitionend',
					WebkitTransition: 'webkitTransitionEnd',
					msTransition: 'MSTransitionEnd',
					transition: 'transitionend'
				};

				var prefixed = prefix('transition');
				return prefixed && end[prefixed];
			}),

			enumerable: true
		}
	});


	// Utilities

	function bindTail(fn) {
		// Takes arguments 1 and up and appends them to arguments
		// passed to fn.
		var args = A.slice.call(arguments, 1);
		return function() {
			A.push.apply(arguments, args);
			fn.apply(null, arguments);
		};
	}

	function prefixSlash(str) {
		// Prefixes a slash when there is not an existing one
		return (/^\//.test(str) ? '' : '/') + str ;
	}

	function toArray(object) {
		// Speed test for array conversion:
		// https://jsperf.com/nodelist-to-array/27

		var array = [];
		var l = array.length = object.length;
		var i;

		for (i = 0; i < l; i++) {
			array[i] = object[i];
		}

		return array;
	}


	// TokenList
	// TokenList constructor to emulate classList property. The get fn should
	// take the arguments (node), and return a string of tokens. The set fn
	// should take the arguments (node, string).

	function TokenList(node, get, set) {
		this.node = node;
		this.get = get;
		this.set = set;
	}

	TokenList.prototype = {
		add: function() {
			var n = arguments.length;
			var tokens = this.get(this.node);
			var array = tokens ? tokens.trim().split(rspaces) : [] ;

			while (n--) {
				if (array.indexOf(arguments[n]) === -1) {
					array.push(arguments[n]);
				}
			}

			this.set(this.node, array.join(' '));
		},

		remove: function() {
			var n = arguments.length;
			var tokens = this.get(this.node);
			var array = tokens ? tokens.trim().split(rspaces) : [] ;
			var i;

			while (n--) {
				i = array.indexOf(arguments[n]);
				if (i !== -1) { array.splice(i, 1); }
			}

			this.set(this.node, array.join(' '));
		},

		contains: function(string) {
			var tokens = this.get(this.node);
			var array = tokens ? tokens.trim().split(rspaces) : [] ;
			return array.indexOf(string) !== -1;
		}
	};


	// DOM Nodes

	var testDiv = document.createElement('div');

	var types = {
		1:  'element',
		3:  'text',
		8:  'comment',
		9:  'document',
		10: 'doctype',
		11: 'fragment'
	};

	var svgs = [
		'circle',
		'ellipse',
		'g',
		'line',
		'rect',
		//'text',
		'use',
		'path',
		'polygon',
		'polyline',
		'svg'
	];

	var constructors = {
		text: function(text) {
			return document.createTextNode(text || '');
		},

		comment: function(text) {
			return document.createComment(text || '');
		},

		fragment: function(html) {
			var fragment = document.createDocumentFragment();

			if (html) {
				testDiv.innerHTML = html;
				append(fragment, testDiv.childNodes);
				testDiv.innerHTML = '';
			}

			return fragment;
		}
	};

	svgs.forEach(function(tag) {
		constructors[tag] = function(attributes) {
			var node = document.createElementNS(svgNamespace, tag);
			if (attributes) { setSVGAttributes(node, attributes); }
			return node;
		};
	});

	function assignAttributes(node, attributes) {
		var names = Object.keys(attributes);
		var n = names.length;

		while (n--) {
			node.setAttribute(names[n], attributes[names[n]]);
		}
	}

	function setSVGAttributes(node, attributes) {
		var names = Object.keys(attributes);
		var n = names.length;

		while (n--) {
			node.setAttributeNS(null, names[n], attributes[names[n]]);
		}
	}

	function create(name) {
		// create(name)
		// create(name, text)
		// create(name, attributes)
		// create(name, text, attributes)

		if (constructors[name]) {
			return constructors[name](arguments[1]);
		}

		var node = document.createElement(name);
		var attributes;

		if (typeof arguments[1] === 'string') {
			node.innerHTML = arguments[1];
			attributes = arguments[2];
		}
		else {
			attributes = arguments[1];
		}

<<<<<<< HEAD
		var names, n;

		if (attributes) {
			names = Object.keys(attributes);
			n = names.length;

			while (n--) {
				node.setAttribute(names[n], attributes[names[n]]);
			}
=======
		if (attributes) {
			assignAttributes(node, attributes);
>>>>>>> 6f1c9840
		}

		return node;
	}

	var clone = features.textareaPlaceholderSet ?

		function clone(node) {
			return node.cloneNode(true);
		} :

		function cloneWithHTML(node) {
			// IE sets textarea innerHTML to the placeholder when cloning.
			// Reset the resulting value.

			var clone     = node.cloneNode(true);
			var textareas = dom.query('textarea', node);
			var n         = textareas.length;
			var clones;

			if (n) {
				clones = dom.query('textarea', clone);

				while (n--) {
					clones[n].value = textareas[n].value;
				}
			}

			return clone;
		} ;

	function type(node) {
		return types[node.nodeType];
	}

	function isElementNode(node) {
		return node.nodeType === 1;
	}

	function isTextNode(node) {
		return node.nodeType === 3;
	}

	function isCommentNode(node) {
		return node.nodeType === 8;
	}

	function isFragmentNode(node) {
		return node.nodeType === 11;
	}

	function isInternalLink(node) {
		var location = window.location;

			// IE does not give us a .hostname for links to
			// xxx.xxx.xxx.xxx URLs
		return node.hostname &&
			// IE gives us the port on node.host, even where it is not
			// specified. Use node.hostname
			location.hostname === node.hostname &&
			// IE gives us node.pathname without a leading slash, so
			// add one before comparing
			location.pathname === prefixSlash(node.pathname);
	}

	function identify(node) {
		var id = node.id;

		if (!id) {
			do { id = Math.ceil(Math.random() * 100000); }
			while (document.getElementById(id));
			node.id = id;
		}

		return id;
	}

	function tag(node) {
		return node.tagName && node.tagName.toLowerCase();
	}

	function attribute(name, node) {
		return node.getAttribute && node.getAttribute(name) || undefined ;
	}

	function setClass(node, classes) {
		if (node instanceof SVGElement) {
			node.setAttribute('class', classes);
		}
		else {
			node.className = classes;
		}
	}

	function classes(node) {
		return node.classList || new TokenList(node, dom.attribute('class'), setClass);
	}

	function addClass(string, node) {
		classes(node).add(string);
	}

	function removeClass(string, node) {
		classes(node).remove(string);
	}

	function flashClass(string, node) {
		var list = classes(node);
		list.add(string);
		requestAnimationFrame(function() {
			list.remove(string);
		});
	}

	function children(node) {
		// In IE and Safari, document fragments do not have .children
		return toArray(node.children || node.querySelectorAll('*'));
	}


	// DOM Traversal

	function get(id) {
		return document.getElementById(id) || undefined;
	}

	function query(selector, node) {
		node = node || document;
		return toArray(node.querySelectorAll(selector));
	}

	function contains(child, node) {
		return node.contains ?
			node.contains(child) :
		child.parentNode ?
			child.parentNode === node || contains(child.parentNode, node) :
		false ;
	}

	function matches(selector, node) {
		return node.matches ? node.matches(selector) :
			node.matchesSelector ? node.matchesSelector(selector) :
			node.webkitMatchesSelector ? node.webkitMatchesSelector(selector) :
			node.mozMatchesSelector ? node.mozMatchesSelector(selector) :
			node.msMatchesSelector ? node.msMatchesSelector(selector) :
			node.oMatchesSelector ? node.oMatchesSelector(selector) :
			// Dumb fall back to simple tag name matching. Nigh-on useless.
			tag(node) === selector ;
	}

	function closest(selector, node) {
		var root = arguments[2];

		if (!node || node === document || node === root || node.nodeType === 11) { return; }

		// SVG <use> elements store their DOM reference in
		// .correspondingUseElement.
		node = node.correspondingUseElement || node ;

		return matches(selector, node) ?
			 node :
			 closest(selector, node.parentNode, root) ;
	}

	function next(node) {
		return node.nextElementSibling || undefined;
	}

	function previous(node) {
		return node.previousElementSibling || undefined;
	}


	// DOM Mutation

	function appendChild(target, node) {
		target.appendChild(node);

		// Use this fn as a reducer
		return target;
	}

	function append(target, node) {
		if (node instanceof Node || node instanceof SVGElement) {
			appendChild(target, node);
			return node;
		}

		if (!node.length) { return; }

		var array = node.reduce ? node : A.slice.call(node) ;
		array.reduce(appendChild, target);

		return node;
	}

	function empty(node) {
		while (node.lastChild) { node.removeChild(node.lastChild); }
	}

	function removeNode(node) {
		node.parentNode && node.parentNode.removeChild(node);
	}

	function remove(node) {
		if (node instanceof Node || node instanceof SVGElement) {
			removeNode(node);
		}
		else {
			A.forEach.call(node, removeNode);
		}
	}

	function before(target, node) {
		target.parentNode && target.parentNode.insertBefore(node, target);
	}

	function after(target, node) {
		target.parentNode && target.parentNode.insertBefore(node, target.nextSibling);
	}

	function replace(target, node) {
		before(target, node);
		remove(target);
		return target;
	}


	// CSS

	var styleParsers = {
		"transform:translateX": function(node) {
			var matrix = style('transform', node);
			if (!matrix || matrix === "none") { return 0; }
			var values = valuesFromCssFn(matrix);
			return parseFloat(values[4]);
		},

		"transform:translateY": function(node) {
			var matrix = style('transform', node);
			if (!matrix || matrix === "none") { return 0; }
			var values = valuesFromCssFn(matrix);
			return parseFloat(values[5]);
		},

		"transform:scale": function(node) {
			var matrix = style('transform', node);
			if (!matrix || matrix === "none") { return 0; }
			var values = valuesFromCssFn(matrix);
			var a = parseFloat(values[0]);
			var b = parseFloat(values[1]);
			return Math.sqrt(a * a + b * b);
		},

		"transform:rotate": function(node) {
			var matrix = style('transform', node);
			if (!matrix || matrix === "none") { return 0; }
			var values = valuesFromCssFn(matrix);
			var a = parseFloat(values[0]);
			var b = parseFloat(values[1]);
			return Math.atan2(b, a);
		}
	};

	var prefix = (function(prefixes) {
		var node = document.createElement('div');
		var cache = {};

		function testPrefix(prop) {
			if (prop in node.style) { return prop; }

			var upper = prop.charAt(0).toUpperCase() + prop.slice(1);
			var l = prefixes.length;
			var prefixProp;

			while (l--) {
				prefixProp = prefixes[l] + upper;

				if (prefixProp in node.style) {
					return prefixProp;
				}
			}

			return false;
		}

		return function prefix(prop){
			return cache[prop] || (cache[prop] = testPrefix(prop));
		};
	})(['Khtml','O','Moz','Webkit','ms']);

	function valuesFromCssFn(string) {
		return string.split('(')[1].split(')')[0].split(/\s*,\s*/);
	}

	function style(name, node) {
		return window.getComputedStyle ?
			window
			.getComputedStyle(node, null)
			.getPropertyValue(name) :
			0 ;
	}

	function viewportLeft(elem) {
		var body = document.body;
		var html = document.documentElement;
		var box  = elem.getBoundingClientRect();
		var scrollLeft = window.pageXOffset || html.scrollLeft || body.scrollLeft;
		var clientLeft = html.clientLeft || body.clientLeft || 0;
		return (box.left + scrollLeft - clientLeft);
	}

	function viewportTop(elem) {
		var body = document.body;
		var html = document.documentElement;
		var box  = elem.getBoundingClientRect();
		var scrollTop = window.pageYOffset || html.scrollTop || body.scrollTop;
		var clientTop = html.clientTop || body.clientTop || 0;
		return box.top +  scrollTop - clientTop;
	}

/*
function getPositionParent(node) {
	var offsetParent = node.offsetParent;

	while (offsetParent && style("position", offsetParent) === "static") {
		offsetParent = offsetParent.offsetParent;
	}

	return offsetParent || document.documentElement;
}

	function offset(node) {
		// Pinched from jQuery.offset...
	    // Return zeros for disconnected and hidden (display: none) elements
	    // Support: IE <=11 only
	    // Running getBoundingClientRect on a
	    // disconnected node in IE throws an error
	    if (!node.getClientRects().length) { return [0, 0]; }

	    var rect     = node.getBoundingClientRect();
	    var document = node.ownerDocument;
	    var window   = document.defaultView;
	    var docElem  = document.documentElement;

	    return [
			 rect.left + window.pageXOffset - docElem.clientLeft,
			 rect.top  + window.pageYOffset - docElem.clientTop
	    ];
	}

	function position(node) {
		var rect;

	    // Fixed elements are offset from window (parentOffset = {top:0, left: 0},
	    // because it is its only offset parent
	    if (style('position', node) === 'fixed') {
	        rect = node.getBoundingClientRect();

	        return [
		        rect.left - (parseFloat(style("marginLeft", node)) || 0),
		        rect.top  - (parseFloat(style("marginTop", node)) || 0)
	        ];
	    }

		// Get *real* offsetParent
		var parent = getPositionParent(node);

		// Get correct offsets
		var nodeOffset = offset(node);
		var parentOffset = tag(parent) !== "html" ? [0, 0] : offset(parent);

		// Add parent borders
		parentOffset[0] += parseFloat(style("borderLeftWidth", parent)) || 0;
		parentOffset[1] += parseFloat(style("borderTopWidth", parent)) || 0;

	    // Subtract parent offsets and element margins
		nodeOffset[0] -= (parentOffset[0] + (parseFloat(style("marginLeft", node)) || 0)),
		nodeOffset[1] -= (parentOffset[1] + (parseFloat(style("marginTop", node)) || 0))

		return nodeOffset;
	}
*/

	var box = compose(get('0'), boxes);

	function boxes(node) {
		return node.getClientRects();
	}

	function bounds(node) {
		return node.getBoundingClientRect();
	}

	function position(node) {
		var rect = box(node);
		return [rect.left, rect.top];
	}

	function dimensions(node) {
		var rect = box(node);
		return [rect.width, rect.height];
	}

	//function offset(node) {
	//	var rect = box(node);
	//	var scrollX = window.scrollX === undefined ? window.pageXOffset : window.scrollX ;
	//	var scrollY = window.scrollY === undefined ? window.pageYOffset : window.scrollY ;
	//	return [rect.left + scrollX, rect.top + scrollY];
	//}

	function offset(node1, node2) {
		var box1 = box(node1);
		var box2 = box(node2);
		return [box2.left - box1.left, box2.top - box1.top];
	}


	// DOM Events

	var eventOptions = { bubbles: true };

	var eventsSymbol = Symbol('events');

	var keyCodes = {
		8:  'backspace',
		9:  'tab',
		13: 'enter',
		16: 'shift',
		17: 'ctrl',
		18: 'alt',
		27: 'escape',
		32: 'space',
		33: 'pageup',
		34: 'pagedown',
		35: 'pageright',
		36: 'pageleft',
		37: 'left',
		38: 'up',
		39: 'right',
		40: 'down',
		46: 'delete',
		48: '0',
		49: '1',
		50: '2',
		51: '3',
		52: '4',
		53: '5',
		54: '6',
		55: '7',
		56: '8',
		57: '9',
		65: 'a',
		66: 'b',
		67: 'c',
		68: 'd',
		69: 'e',
		70: 'f',
		71: 'g',
		72: 'h',
		73: 'i',
		74: 'j',
		75: 'k',
		76: 'l',
		77: 'm',
		78: 'n',
		79: 'o',
		80: 'p',
		81: 'q',
		82: 'r',
		83: 's',
		84: 't',
		85: 'u',
		86: 'v',
		87: 'w',
		88: 'x',
		89: 'y',
		90: 'z',
		// Mac Chrome left CMD
		91: 'cmd',
		// Mac Chrome right CMD
		93: 'cmd',
		186: ';',
		187: '=',
		188: ',',
		189: '-',
		190: '.',
		191: '/',
		219: '[',
		220: '\\',
		221: ']',
		222: '\'',
		// Mac FF
		224: 'cmd'
	};

	var untrapFocus = noop;

	function Event(type, properties) {
		var options = assign({}, eventOptions, properties);
		var event   = new CustomEvent(type, options);

		if (properties) {
			delete properties.detail;
			assign(event, properties);
		}

		return event;
	}

	function preventDefault(e) {
		e.preventDefault();
	}

	function isPrimaryButton(e) {
		// Ignore mousedowns on any button other than the left (or primary)
		// mouse button, or when a modifier key is pressed.
		return (e.which === 1 && !e.ctrlKey && !e.altKey && !e.shiftKey);
	}

	function toKey(e) {
		return keyCodes[e.keyCode];
	}

	function on(node, types, fn, data) {
		types = types.split(rspaces);

		var events = node[eventsSymbol] || (node[eventsSymbol] = {});
		var handler = bindTail(fn, data);
		var handlers, type;

		var n = -1;
		while (n++ < types.length) {
			type = types[n];
			handlers = events[type] || (events[type] = []);
			handlers.push([fn, handler]);
			node.addEventListener(type, handler);
		}

		return node;
	}

	function off(node, types, fn) {
		types = types.split(rspaces);

		var events = node[eventsSymbol];
		var type, handlers, i;

		if (!events) { return node; }

		var n = -1;
		while (n++ < types.length) {
			type = types[n];
			handlers = events[type];
			if (!handlers) { continue; }
			i = handlers.length;
			while (i--) {
				if (handlers[i][0] === fn) {
					node.removeEventListener(type, handlers[i][1]);
					handlers.splice(i, 1);
				}
			}
		}

		return node;
	}

	function trigger(node, type, properties) {
		// Don't cache events. It prevents you from triggering an event of a
		// given type from inside the handler of another event of that type.
		var event = Event(type, properties);
		node.dispatchEvent(event);
	}

	function delegate(selector, fn) {
		// Create an event handler that looks up the ancestor tree
		// to find selector.
		return function handler(e) {
			var node = closest(selector, e.target, e.currentTarget);
			if (!node) { return; }
			e.delegateTarget = node;
			fn(e, node);
			e.delegateTarget = undefined;
		};
	}

	function event(types, node) {
		types = types.split(rspaces);

		return new Stream(function setup(notify, stop) {
			var buffer = [];

			function update(value) {
				buffer.push(value);
				notify('push');
			}

			types.forEach(function(type) {
				node.addEventListener(type, update);
			});

			return {
				shift: function() {
					return buffer.shift();
				},

				stop: function stop() {
					types.forEach(function(type) {
						node.removeEventListener(type, update);
					});

					stop(buffer.length);
				}
			};
		});
	}

	function trapFocus(node) {
		// Trap focus as described by Nikolas Zachas:
		// http://www.nczonline.net/blog/2013/02/12/making-an-accessible-dialog-box/

		// If there is an existing focus trap, remove it
		untrapFocus();

		// Cache the currently focused node
		var focusNode = document.activeElement || document.body;

		function resetFocus() {
			var focusable = dom.query('[tabindex], a, input, textarea, button', node)[0];
			if (focusable) { focusable.focus(); }
		}

		function preventFocus(e) {
			if (node.contains(e.target)) { return; }

			// If trying to focus outside node, set the focus back
			// to the first thing inside.
			resetFocus();
			e.preventDefault();
			e.stopPropagation();
		}

		// Prevent focus in capture phase
		document.addEventListener("focus", preventFocus, true);

		// Move focus into node
		requestTick(resetFocus);

		return untrapFocus = function() {
			untrapFocus = noop;
			document.removeEventListener('focus', preventFocus, true);

			// Set focus back to the thing that was last focused when the
			// dialog was opened.
			requestTick(function() {
				focusNode.focus();
			});
		};
	}


	// DOM Fragments and Templates

	var mimetypes = {
		xml:  'application/xml',
		html: 'text/html',
		svg:  'image/svg+xml'
	};

	function fragmentFromChildren(node) {
		if (node.domFragmentFromChildren) {
			return node.domFragmentFromChildren;
		}

		var fragment = create('fragment');
		node.domFragmentFromChildren = fragment;
		append(fragment, node.childNodes);
		return fragment;
	}

	function fragmentFromHTML(html, tag) {
		var node = document.createElement(tag || 'div');
		node.innerHTML = html;
		return fragmentFromChildren(node);
	}

	function fragmentFromTemplate(node) {
		// A template tag has a content property that gives us a document
		// fragment. If that doesn't exist we must make a document fragment.
		return node.content || fragmentFromChildren(node);
	}

	function fragmentFromId(id) {
		var node = document.getElementById(id);

		if (!node) { throw new Error('DOM: element id="' + id + '" is not in the DOM.') }

		var t = tag(node);

		// In browsers where templates are not inert their content can clash
		// with content in the DOM - ids, for example. Remove the template as
		// a precaution.
		if (t === 'template' && !features.template) {
			remove(node);
		}

		return t === 'template' ? fragmentFromTemplate(node) :
			t === 'script' ? fragmentFromHTML(node.innerHTML, attribute('data-parent-tag', node)) :
			fragmentFromChildren(node) ;
	}

	function parse(type, string) {
		var mimetype = mimetypes[type];
		var xml;

		// From jQuery source...
		try {
			xml = (new window.DOMParser()).parseFromString(string, mimetype);
		} catch (e) {
			xml = undefined;
		}

		if (!xml || xml.getElementsByTagName("parsererror").length) {
			throw new Error("dom: Invalid XML: " + string);
		}

		return xml;
	}

	var escape = (function() {
		var pre = document.createElement('pre');
		var text = document.createTextNode('');

		pre.appendChild(text);

		return function escape(value) {
			text.textContent = value;
			return pre.innerHTML;
		};
	})();


	// Units

	var rem = /(\d*\.?\d+)r?em/;
	//var rpercent = /(\d*\.?\d+)%/;

	var fontSize;

	var toPx = overload(toType, {
		'number': id,

		'string': function(string) {
			var data, n;

			data = rem.exec(string);
			if (data) {
				n = parseFloat(data[1]);
				return getFontSize() * n;
			}

			//data = rpercent.exec(string);
			//if (data) {
			//	n = parseFloat(data[1]) / 100;
			//	return width * n;
			//}

			throw new Error('dom: ' + string + '\' cannot be parsed as rem, em or %.');
		}
	});

	var toRem = overload(toType, {
		'number': function(n) {
			return n / getFontSize();
		}
	});

	function getFontSize() {
		return fontSize ||
			(fontSize = parseFloat(style("font-size", document.documentElement), 10));
	}


<<<<<<< HEAD
	// Animation and scrolling
=======
	// Animation
>>>>>>> 6f1c9840

	function schedule(duration, fn) {
		var t0 = performance.now() / 1000;

		function frame(t1) {
			// Progress from 0-1
			var progress = (t1 - t0) / (duration * 1000);

			if (progress < 1) {
				if (progress > 0) {
					fn(progress);
				}
				requestAnimationFrame(frame);
			}
			else {
				fn(1);
			}
		}

		requestAnimationFrame(frame);
	}

	function animate(duration, transform, name, object, value) {
debugger
		return schedule(duration, pipe(transform, denormalise(object[name], value), set(name, object)));
	}

<<<<<<< HEAD
	function scrollTo(value, node) {
		return animate(0.6, pow(2), 'scrollTop', node || dom.scroller(), toPx(value));
=======

	// Scrolling

	function scrollTo(px, node) {
		px = toPx(px);
		animate(pow(2), 0.6, px, 'scrollTop', node || dom.viewport);
>>>>>>> 6f1c9840
	}

	function scrollRatio(node) {
		return node.scrollTop / (node.scrollHeight - node.clientHeight);
	}

	function disableScroll(node) {
		node = node || document.documentElement;

		var scrollLeft = node.scrollLeft;
		var scrollTop  = node.scrollTop;

		// Remove scrollbars from the documentElement
		//docElem.css({ overflow: 'hidden' });
		node.style.overflow = 'hidden';

		// FF has a nasty habit of linking the scroll parameters
		// of document with the documentElement, causing the page
		// to jump when overflow is hidden on the documentElement.
		// Reset the scroll position.
		if (scrollTop)  { node.scrollTop = scrollTop; }
		if (scrollLeft) { node.scrollLeft = scrollLeft; }

		// Disable gestures on touch devices
		//add(document, 'touchmove', preventDefaultOutside, layer);
	}

	function enableScroll(node) {
		node = node || document.documentElement;

		var scrollLeft = node.scrollLeft;
		var scrollTop  = node.scrollTop;

		// Put scrollbars back onto docElem
		node.style.overflow = '';

		// FF fix. Reset the scroll position.
		if (scrollTop) { node.scrollTop = scrollTop; }
		if (scrollLeft) { node.scrollLeft = scrollLeft; }

		// Enable gestures on touch devices
		//remove(document, 'touchmove', preventDefaultOutside);
	}


	// dom

	function dom(selector) {
		return query(selector, document);
	}

	var ready = new Promise(function(accept, reject) {
		function handle() {
			document.removeEventListener('DOMContentLoaded', handle);
			window.removeEventListener('load', handle);
			accept();
		}

		document.addEventListener('DOMContentLoaded', handle);
		window.addEventListener('load', handle);
	});

	assign(dom, {

		// DOM lifecycle

		ready:    ready.then.bind(ready),

		// DOM traversal

		find:     Fn.deprecate(get, 'dom.find(id) is now dom.get(id)'),
		get:      get,
		query:    curry(query,    true),
		closest:  curry(closest,  true),
		contains: curry(contains, true),
		matches:  curry(matches,  true),
		children: children,
		next:     next,
		previous: previous,

		// DOM mutation

		assign:   curry(assignAttributes,  true),
		create:   create,
		clone:    clone,
		identify: identify,
		append:   curry(append,  true),
		before:   curry(before,  true),
		after:    curry(after,   true),
		replace:  curry(replace, true),
		empty:    empty,
		remove:   remove,

		// DOM inspection

		isElementNode:  isElementNode,
		isTextNode:     isTextNode,
		isCommentNode:  isCommentNode,
		isFragmentNode: isFragmentNode,
		isInternalLink: isInternalLink,

		type:        type,
		tag:         tag,
		attribute:   curry(attribute, true),
		classes:     classes,
		addClass:    curry(addClass,    true),
		removeClass: curry(removeClass, true),
		flashClass:  curry(flashClass,  true),

		box:         box,
		boxes:       boxes,
		bounds:      bounds,
		rectangle:   deprecate(box, 'dom.rectangle(node) now dom.box(node)'),

		offset:      curry(offset, true),
		position:    position,
		dimensions:  dimensions,

		prefix:      prefix,
		style: curry(function(name, node) {
			// If name corresponds to a custom property name in styleParsers...
			if (styleParsers[name]) { return styleParsers[name](node); }

			var value = style(name, node);

			// Pixel values are converted to number type
			return typeof value === 'string' && rpx.test(value) ?
				parseFloat(value) :
				value ;
		}, true),

		toPx:           toPx,
		toRem:          toRem,
		viewportLeft:   viewportLeft,
		viewportTop:    viewportTop,

		// DOM fragments and templates

		fragmentFromTemplate: fragmentFromTemplate,
		fragmentFromChildren: fragmentFromChildren,
		fragmentFromHTML:     fragmentFromHTML,
		fragmentFromId:       fragmentFromId,
		escape:               escape,
		parse:                curry(parse),

		// DOM events

		Event:           Event,
		delegate:        delegate,
		isPrimaryButton: isPrimaryButton,
		preventDefault:  preventDefault,
		toKey:           toKey,
		trapFocus:       trapFocus,
		trap:            Fn.deprecate(trapFocus, 'dom.trap() is now dom.trapFocus()'),

		events: {
			on:      on,
			off:     off,
			trigger: trigger
		},

		on:     Fn.deprecate(curry(event, true), 'dom.on() is now dom.event()'),

		trigger: curry(function(type, node) {
			trigger(node, type);
			return node;
		}, true),

		event: curry(event, true),

		// DOM animation

		// schedule(duration, fn)
		//
		// duration  - duration seconds
		// fn        - callback that is called with a float representing
		//             progress in the range 0-1

		schedule: curry(schedule, true),

		// animate(duration, transform, value, name, object)
		//
		// duration  - in seconds
		// transform - function that maps x (0-1) to y (0-1)
		// name      - name of property to animate
		// object    - object to animate
		// value     - target value

		animate: curry(animate, true),

		// Scrolling

		// scrollTo(n)
		//
		// Animate scrollTop to n (in px)

<<<<<<< HEAD
		scrollTo:    scrollTo,
		scrollRatio: scrollRatio,
=======
		scrollTo:      scrollTo,
		scrollRatio:   scrollRatio,
		disableScroll: disableScroll,
		enableScroll:  enableScroll,
>>>>>>> 6f1c9840

		// request(n, fn)
		//
		// calls fn on the nth requestAnimationFrame

		requestFrameN: curry(deprecate(function requestFrameN(n, fn) {
			(function frame() {
				return requestAnimationFrame(--n ? frame : fn);
			}());
		}, 'requestFrameN() will be removed soon'), true),

		// Features

		features: features
	});

	define(dom, {
		// Element shortcuts
		root: { value: document.documentElement, enumerable: true },
		head: { value: document.head, enumerable: true },
		body: { get: function() { return document.body; }, enumerable: true	},
		viewport: { get: function() { return document.scrollingElement; }, enumerable: true }
	});


	// Export

	window.dom = dom;
})(this);<|MERGE_RESOLUTION|>--- conflicted
+++ resolved
@@ -22,19 +22,13 @@
 	var curry       = Fn.curry;
 	var denormalise = Fn.denormalise;
 	var deprecate   = Fn.deprecate;
-<<<<<<< HEAD
-=======
 	var id          = Fn.id;
 	var noop        = Fn.noop;
->>>>>>> 6f1c9840
 	var overload    = Fn.overload;
 	var pipe        = Fn.pipe;
 	var pow         = Fn.pow;
-<<<<<<< HEAD
 	var set         = Fn.set;
-=======
 	var requestTick = Fn.requestTick;
->>>>>>> 6f1c9840
 	var toType      = Fn.toType;
 
 
@@ -303,20 +297,8 @@
 			attributes = arguments[1];
 		}
 
-<<<<<<< HEAD
-		var names, n;
-
-		if (attributes) {
-			names = Object.keys(attributes);
-			n = names.length;
-
-			while (n--) {
-				node.setAttribute(names[n], attributes[names[n]]);
-			}
-=======
 		if (attributes) {
 			assignAttributes(node, attributes);
->>>>>>> 6f1c9840
 		}
 
 		return node;
@@ -439,10 +421,6 @@
 
 	// DOM Traversal
 
-	function get(id) {
-		return document.getElementById(id) || undefined;
-	}
-
 	function query(selector, node) {
 		node = node || document;
 		return toArray(node.querySelectorAll(selector));
@@ -701,7 +679,7 @@
 	}
 */
 
-	var box = compose(get('0'), boxes);
+	var box = compose(Fn.get('0'), boxes);
 
 	function boxes(node) {
 		return node.getClientRects();
@@ -1100,11 +1078,7 @@
 	}
 
 
-<<<<<<< HEAD
 	// Animation and scrolling
-=======
-	// Animation
->>>>>>> 6f1c9840
 
 	function schedule(duration, fn) {
 		var t0 = performance.now() / 1000;
@@ -1128,21 +1102,11 @@
 	}
 
 	function animate(duration, transform, name, object, value) {
-debugger
 		return schedule(duration, pipe(transform, denormalise(object[name], value), set(name, object)));
 	}
 
-<<<<<<< HEAD
-	function scrollTo(value, node) {
-		return animate(0.6, pow(2), 'scrollTop', node || dom.scroller(), toPx(value));
-=======
-
-	// Scrolling
-
-	function scrollTo(px, node) {
-		px = toPx(px);
-		animate(pow(2), 0.6, px, 'scrollTop', node || dom.viewport);
->>>>>>> 6f1c9840
+	function animateScroll(value) {
+		return animate(0.6, pow(2), 'scrollTop', dom.viewport, toPx(value));
 	}
 
 	function scrollRatio(node) {
@@ -1213,8 +1177,14 @@
 
 		// DOM traversal
 
-		find:     Fn.deprecate(get, 'dom.find(id) is now dom.get(id)'),
-		get:      get,
+		get: function get(id) {
+			return document.getElementById(id) || undefined;
+		},
+
+		find:     Fn.deprecate(function get(id) {
+			return document.getElementById(id) || undefined;
+		}, 'dom.find(id) is now dom.get(id)'),
+
 		query:    curry(query,    true),
 		closest:  curry(closest,  true),
 		contains: curry(contains, true),
@@ -1313,7 +1283,7 @@
 
 		event: curry(event, true),
 
-		// DOM animation
+		// DOM animation adn scrolling
 
 		// schedule(duration, fn)
 		//
@@ -1333,23 +1303,32 @@
 
 		animate: curry(animate, true),
 
-		// Scrolling
-
-		// scrollTo(n)
+		// animateScroll(n)
 		//
-		// Animate scrollTop to n (in px)
-
-<<<<<<< HEAD
-		scrollTo:    scrollTo,
+		// Animate scrollTop of scrollingElement to n (in px)
+
+		animateScroll: animateScroll,
+		scrollTo: deprecate(animateScroll, 'scrollTo(px, node) renamed to animateScroll(px)'),
+
+		// scrollRatio(node)
+		//
+		// Returns scrollTop as ratio of scrollHeight
+
 		scrollRatio: scrollRatio,
-=======
-		scrollTo:      scrollTo,
-		scrollRatio:   scrollRatio,
+
+		// disableScroll(node)
+		//
+		// Disables scrolling without causing node's content to jump
+
 		disableScroll: disableScroll,
+
+		// enableScroll(node)
+		//
+		// Ensables scrolling without causing node's content to jump
+
 		enableScroll:  enableScroll,
->>>>>>> 6f1c9840
-
-		// request(n, fn)
+
+		// requestFrameN(n, fn)
 		//
 		// calls fn on the nth requestAnimationFrame
 
