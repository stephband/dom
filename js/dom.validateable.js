--- conflicted
+++ resolved
@@ -1,52 +1,3 @@
-<<<<<<< HEAD
-(function(window) {
-	"use strict";
-
-    // Monitors forms and fields with .validateable for input, and generates
-    // and manages .error-labels following those that fail validation.
-    //
-    // Messages are read from:
-    //
-    // 1. A validation attribute on the input:
-    //    <input type="email" data-validation-type="That is not an email address" />
-    //    The attribute name can be modified globally by setting dom.validation.attributePrefix.
-    //
-    // 2. The messages in dom.validation.messages.
-    //
-    // 3. The browser's default validation message (which is available on the
-    //    input at the point that it fails validastion).
-    //
-    // Inputs inside or with .validateable are given .validated after they are
-    // first validated, enabling pre- as well as post- validation styles.
-
-	var Fn             = window.Fn;
-	var Stream         = window.Stream;
-	var dom            = window.dom;
-
-	var get            = Fn.get;
-	var invoke         = Fn.invoke;
-	var nothing        = Fn.nothing;
-	var once           = Fn.once;
-
-	var after          = dom.after;
-	var classes        = dom.classes;
-    var matches        = dom.matches;
-    var next           = dom.next;
-	var remove         = dom.remove;
-
-    var isValidateable = matches('.validateable, .validateable input, .validateable textarea, .validateable select');
-
-	var types = {
-		patternMismatch: 'pattern',
-		rangeOverflow:   'max',
-		rangeUnderflow:  'min',
-		stepMismatch:    'step',
-		tooLong:         'maxlength',
-		typeMismatch:    'type',
-		valueMissing:    'required'
-	};
-=======
->>>>>>> 1b904154
 
 // Monitors forms and fields with .validateable for input, and generates
 // and manages .error-labels following those that fail validation.
@@ -123,41 +74,11 @@
 		node = node.nextElementSibling;
 	}
 
-<<<<<<< HEAD
-	function toError(input) {
-		var node     = input;
-		var validity = node.validity;
-        var prefix   = dom.validation.attributePrefix;
-        var messages = dom.validation.messages;
-        var name, text;
-
-		for (name in validity) {
-			if (name !== 'valid' && validity[name]) {
-				text = dom.validation[types[name]];
-
-				if (text) {
-					input.setCustomValidity(text);
-				}
-
-				return {
-					type: name,
-					attr: types[name],
-					name: input.name,
-					text: (prefix && input.getAttribute(prefix + types[name]))
-                        || (messages && messages[types[name]])
-                        || node.validationMessage,
-					node: input
-				};
-			}
-		}
-	}
-=======
 	var label = create('label', {
 		textContent: error.text,
 		for:         input.id,
 		class:       'error-label'
 	});
->>>>>>> 1b904154
 
 	after(node, label);
 
@@ -170,11 +91,6 @@
 		.each(function() {
 			node.setCustomValidity('');
 		});
-<<<<<<< HEAD
-
-		after(node, label);
-=======
->>>>>>> 1b904154
 	}
 }
 
@@ -188,76 +104,14 @@
 	while ((node = next(node)) && matches('.' + dom.validation.errorClass, node)) {
 		remove(node);
 	}
-<<<<<<< HEAD
-
-	dom
-	.event('input', document)
-	.map(get('target'))
-    .filter(isValidateable)
-	.tap(invoke('setCustomValidity', ['']))
-	.filter(isValid)
-	.each(removeMessages);
-
-	dom
-	.event('focusout', document)
-	.map(get('target'))
-	.filter(isValidateable)
-	.each(invoke('checkValidity', nothing));
-
-    dom
-	.event('submit', document)
-	.map(get('target'))
-	.filter(isValidateable)
-	.each(addValidatedClass);
-
-	// Add event in capture phase
-	document.addEventListener(
-		'invalid',
-
-		// Push to stream
-		Stream.of()
-		.map(get('target'))
-        .filter(isValidateable)
-		.tap(addValidatedClass)
-		.filter(negate(isShowingMessage))
-		.map(toError)
-		.each(renderError)
-		.push,
-
-		// Capture phase
-		true
-	);
-
-    dom.validation = {
-		errorClass: 'error-label',
-
-		// Class added to validated nodes (note: not valid nodes, necessarily)
-		validatedClass: 'validated',
-
-        // Prefix for input attributes containing validation messages.
-        attributePrefix: 'data-validation-',
-
-        // Global object for validation messages.
-        messages: {
-            // pattern:
-            // max:
-            // min:
-            // step:
-            // maxlength:
-            // type:
-            // required:
-        }
-    };
-
-})(this);
-=======
 }
-
 
 dom
 .events('input', document)
 .map(get('target'))
 .filter(isValidateable)
+// This came from somewhere - is it for nullifying custom messages? Review.
+.tap(invoke('setCustomValidity', ['']))
 .filter(isValid)
 .each(removeMessages);
 
@@ -311,5 +165,4 @@
 		// type:
 		// required:
 	}
-};
->>>>>>> 1b904154
+};