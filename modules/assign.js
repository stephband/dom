/**
assign(node, properties)

Assigns each property of `properties` to `node`, as a property where that
property exists in `node`, otherwise as an attribute.

If `properties` has a property `'children'` it must be an array of nodes;
they are appended to 'node'.

The property `'html'` is aliased to `'innerHTML'`. The property `'text'`
is aliased to `'textContent'`. The property `'tag'` is treated as an alias
of `'tagName'` (which is ignored, as `node.tagName` is read-only). The
property `'is'` is also ignored.
*/

import curry from '../../fn/modules/curry.js';
import id from '../../fn/modules/id.js';
import noop from '../../fn/modules/noop.js';
import overload from '../../fn/modules/overload.js';

const assignProperty = overload(id, {
	// Ignore read-only properties or attributes
	is: noop,
	tag: noop,

	data: function(name, node, object) {
		Object.assign(node.dataset, object);
	},

	html: function(name, node, content) {
		node.innerHTML = content;
	},

	text: function(name, node, content) {
		node.textContent = content;
	},

	children: function(name, node, content) {
		// Empty the node and append children
		node.innerHTML = '';
		node.append.apply(node, content);
	},

<<<<<<< HEAD
	// SVG points property must be set as string attribute - SVG elements
	// have a read-only API exposed at .points
=======
	// SVG elements have a read-only properties, and must be set as string
	// attributes. Todo: explore the SVG property API to make these take
	// advantage of it
>>>>>>> c3cf28d4
	points:    setAttribute,
    cx:        setAttribute,
    cy:        setAttribute,
    r:         setAttribute,
<<<<<<< HEAD
    preserveAspectRatio: setAttribute,
	transform: setAttribute,
=======
	transform: setAttribute,
    preserveAspectRatio: setAttribute,
>>>>>>> c3cf28d4
    viewBox:   setAttribute,

	default: function(name, node, content) {
		if (name in node) {
			node[name] = content;
		}
		else {
			node.setAttribute(name, content);
		}
	}
});

function setAttribute(name, node, content) {
	node.setAttribute(name, content);
}

export function assign(node, attributes) {
	var names = Object.keys(attributes);
	var n = names.length;

	while (n--) {
		assignProperty(names[n], node, attributes[names[n]]);
	}

	return node;
}

export default curry(assign, true);<|MERGE_RESOLUTION|>--- conflicted
+++ resolved
@@ -41,25 +41,15 @@
 		node.append.apply(node, content);
 	},
 
-<<<<<<< HEAD
-	// SVG points property must be set as string attribute - SVG elements
-	// have a read-only API exposed at .points
-=======
 	// SVG elements have a read-only properties, and must be set as string
 	// attributes. Todo: explore the SVG property API to make these take
 	// advantage of it
->>>>>>> c3cf28d4
 	points:    setAttribute,
     cx:        setAttribute,
     cy:        setAttribute,
     r:         setAttribute,
-<<<<<<< HEAD
-    preserveAspectRatio: setAttribute,
-	transform: setAttribute,
-=======
 	transform: setAttribute,
     preserveAspectRatio: setAttribute,
->>>>>>> c3cf28d4
     viewBox:   setAttribute,
 
 	default: function(name, node, content) {
