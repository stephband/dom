
import id       from 'fn/id.js';
import overload from 'fn/overload.js';
import toType   from 'fn/to-type.js';
import Signal   from 'fn/signal.js';
import { getInternals } from './internals.js';

const assign = Object.assign;

function getSignal(element, name, initial) {
    /* Creates and returns a signal at internals.$name */
    const internals = getInternals(element);
    return internals['$' + name] || (
        internals['$' + name] = Signal.of(initial)
    );
}

export function createAttribute(name, initial, parse = id) {
    return {
        attribute: function(value) {
            const signal = getSignal(this, name);
            signal.value = value === null ? initial : parse(value) ;
        }
    };
}

export function createProperty(name, initial, parse = id) {
    return {
        get: function() {
            const signal = getSignal(this, name, initial);
            return signal.value;
        },

        set: function(value) {
            const signal = getSignal(this, name);
            signal.value = parse(value);
        },

        enumerable: true
    };
}

export function createAttributeProperty(name, initial, parse = id) {
    return assign(createProperty(name, initial, parse), {
        attribute: function(value) {
            this[name] = value === null ? undefined : value.trim() ;
        }
    });
}

export function createBooleanAttribute(name) {
    return assign(createProperty(name, initial), {
        attribute: function(value) {
            const signal = getSignal(this, name);
            signal.value = value !== null;
        },

        set: function(value) {
            if (value) this.setAttribute(name, '');
            else this.removeAttribute(name);
        }
    });
}

export function createStringAttribute(name, parse = id) {
    return createAttributeProperty(name, '', (value) => {
        return value ? parse(value) : '' ;
    });
}

<<<<<<< HEAD
export function createNumberAttribute(name, min, max, parse = id) {
    return createAttributeProperty(name, 0, (value) => {
=======
export function createNumberAttribute(name, initial, min, max, parse = id) {
    return createAttrProp(name, initial, (value) => {
>>>>>>> 690e082b
        const number = parse(value);

        if (Number.isNaN(number)) {
            throw new TypeError('Attempt to set ' + typeof value + ' on property, expects a number');
        }

        return clamp(min, max, number);
    });
}

export function createObjectAttribute(name) {
    return createAttributeProperty(name, null, overload(toType, {
        string: JSON.parse,
        object: id,
        initial: (value) => {
            if (value) throw new TypeError('element(): Attempt to set non-object on element.' + name);
            return null;
        }
    }));
}<|MERGE_RESOLUTION|>--- conflicted
+++ resolved
@@ -1,4 +1,5 @@
 
+import clamp    from 'fn/clamp.js';
 import id       from 'fn/id.js';
 import overload from 'fn/overload.js';
 import toType   from 'fn/to-type.js';
@@ -68,13 +69,8 @@
     });
 }
 
-<<<<<<< HEAD
-export function createNumberAttribute(name, min, max, parse = id) {
-    return createAttributeProperty(name, 0, (value) => {
-=======
 export function createNumberAttribute(name, initial, min, max, parse = id) {
-    return createAttrProp(name, initial, (value) => {
->>>>>>> 690e082b
+    return createAttributeProperty(name, initial, (value) => {
         const number = parse(value);
 
         if (Number.isNaN(number)) {
