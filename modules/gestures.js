
/**
gestures(options, node)

Returns a stream of streams of events. Each stream of events represents the
motion of a single finger. The types of events the stream contains is either
`'mousedown'` followed by any number of `'mousemove'`s and a `'mouseup'`,
or the touch objects that go with `'touchstart'`, any number of `'touchmove'`s
and a `'touchend'`.

```js
gestures({ selector: '.thing', threshold: '0.5rem' }, document)
.each(function(events) {
    // First event is a mousedown or touchstart event
    const e0 = events.shift();

    events.each(function(e1) {
        // Mousemove or touchmove events
        const distance = Math.pow(
            Math.pow(e1.clientX - e0.clientX, 2),
            Math.pow(e1.clientY - e0.clientY, 2),
        0.5);
        ...
    });
});
```
*/

import { Stream } from '../../fn/module.js';
import { parseValue } from './parse-value.js';
import { isPrimaryButton, on, off } from './events.js';

export const config = {
    // Number of pixels, or string CSS length, that a pressed pointer travels
    // before gesture is started.
    threshold: 4,

    ignoreTags: {
        textarea: true,
        input: true,
        select: true,
        button: true
    }
};

var mouseevents = {
    move:   'mousemove',
    cancel: 'mouseup dragstart',
    end:    'mouseup'
};

var touchevents = {
    // Todo: why do we need passive: false? On iOS scrolling can be blocked with
    // touch-action: none... do we want to block on any arbitrary thing that we
    // gesture on or leave it to be explicitly set in CSS?
    move:   { type: 'touchmove', passive: false },
    cancel: 'touchend',
    end:    'touchend'
};

const assign = Object.assign;

function isIgnoreTag(e) {
    var tag = e.target.tagName;
    return tag && !!config.ignoreTags[tag.toLowerCase()];
}

function identifiedTouch(touchList, id) {
    var i, l;

    if (touchList.identifiedTouch) {
        return touchList.identifiedTouch(id);
    }

    // touchList.identifiedTouch() does not exist in
    // webkit yet… we must do the search ourselves...

    i = -1;
    l = touchList.length;

    while (++i < l) {
        if (touchList[i].identifier === id) {
            return touchList[i];
        }
    }
}

function changedTouch(e, data) {
    var touch = identifiedTouch(e.changedTouches, data.identifier);

    // This isn't the touch you're looking for.
    if (!touch) { return; }

    // Chrome Android (at least) includes touches that have not
    // changed in e.changedTouches. That's a bit annoying. Check
    // that this touch has changed.
    if (touch.clientX === data.clientX && touch.clientY === data.clientY) { return; }

    return touch;
}

function preventOne(e) {
    e.preventDefault();
    e.currentTarget.removeEventListener(e.type, preventOne);
}

function preventOneClick(e) {
    e.currentTarget.addEventListener('click', preventOne);
}


// Handlers that decide when the first movestart is triggered

function mousedown(e, push, options) {
    // Ignore non-primary buttons
    if (!isPrimaryButton(e)) { return; }

    // Ignore form and interactive elements
    if (isIgnoreTag(e)) { return; }

    // Check target matches selector
    if (options.selector && !e.target.closest(options.selector)) { return; }

<<<<<<< HEAD
    // Keep target around as it is redefined on the event
    // if it passes through a shadow boundary
    var event = {
        target:        e.target,
        currentTarget: e.currentTarget,
        clientX:       e.clientX,
        clientY:       e.clientY
    };

    on(document, mouseevents.move, mousemove, [event], push, options, e.target);
    on(document, mouseevents.cancel, mouseend, [event]);
=======
    on(mouseevents.move, mousemove, document, [e], push, options);
    on(mouseevents.cancel, mouseend, document, [e]);
>>>>>>> 5bf3bad5
}

function mousemove(e, events, push, options, target){
    events.push(e);
    checkThreshold(e, events, e, removeMouse, push, options, target);
}

function mouseend(e, data) {
    removeMouse();
}

function removeMouse() {
    off(mouseevents.move, mousemove, document);
    off(mouseevents.cancel, mouseend, document);
}

function touchstart(e, push, options) {
    // Ignore form and interactive elements
    if (isIgnoreTag(e)) { return; }

    // Check target matches selector
    if (options.selector && !e.target.closest(options.selector)) { return; }

    var touch = e.changedTouches[0];

    // iOS live updates the touch objects whereas Android gives us copies.
    // That means we can't trust the touchstart object to stay the same,
    // so we must copy the data. This object acts as a template for
    // movestart, move and moveend event objects.
    var event = {
        target:     touch.target,
        clientX:    touch.clientX,
        clientY:    touch.clientY,
        identifier: touch.identifier,

        // The only way to make handlers individually unbindable is by
        // making them unique. This is a crap place to put them, but it
        // will work.
        touchmove:  function() { touchmove.apply(this, arguments); },
        touchend:   function() { touchend.apply(this, arguments); }
    };

<<<<<<< HEAD
    on(document, touchevents.move, event.touchmove, [event], push, options, event.target);
    on(document, touchevents.cancel, event.touchend, [event]);
=======
    on(touchevents.move, event.touchmove, document, [event], push, options);
    on(touchevents.cancel, event.touchend, document, [event]);
>>>>>>> 5bf3bad5
}

function touchmove(e, events, push, options, target) {
    var touch = changedTouch(e, events[0]);
    if (!touch) { return; }
    checkThreshold(e, events, touch, removeTouch, push, options, target);
}

function touchend(e, events) {
    var touch = identifiedTouch(e.changedTouches, events[0].identifier);
    if (!touch) { return; }
    removeTouch(events);
}

function removeTouch(events) {
    off(touchevents.move, events[0].touchmove, document);
    off(touchevents.cancel, events[0].touchend, document);
}

function checkThreshold(e, events, touch, removeHandlers, push, options, target) {
    var distX = touch.clientX - events[0].clientX;
    var distY = touch.clientY - events[0].clientY;
    var threshold = parseValue(options.threshold);

    // Do nothing if the threshold has not been crossed.
    if ((distX * distX) + (distY * distY) < (threshold * threshold)) {
        return;
    }

    // Unbind handlers that tracked the touch or mouse up till now.
    removeHandlers(events);
    push(touches(target, events));
}


// Handlers that control what happens following a movestart

function activeMousemove(e, data, push) {
    data.touch = e;
    data.timeStamp = e.timeStamp;
    push(e);
}

function activeMouseend(e, data, stop) {
    removeActiveMouse();
    stop();
}

function removeActiveMouse() {
    off(mouseevents.end, preventOneClick, document);
    off(mouseevents.move, activeMousemove, document);
    off(mouseevents.cancel, activeMouseend, document);
}

function activeTouchmove(e, data, push) {
    var touch = changedTouch(e, data);

    if (!touch) { return; }

    // Stop the interface from scrolling
    e.preventDefault();

    data.touch = touch;
    data.timeStamp = e.timeStamp;
    push(touch);
}

function activeTouchend(e, data, stop) {
    var touch  = identifiedTouch(e.changedTouches, data.identifier);

    // This isn't the touch you're looking for.
    if (!touch) { return; }
    removeActiveTouch(data);
    stop();
}

function removeActiveTouch(data) {
    off(touchevents.move, data.activeTouchmove, document);
    off(touchevents.end, data.activeTouchend, document);
}

function touches(node, events) {
    return events[0].identifier === undefined ?
        Stream(function MouseSource(push, stop) {
            var data = {
                target: node,
                touch: undefined
            };

            // Todo: Should Stream, perhaps, take { buffer } as a source
            // property, allowing us to return any old buffer (as long as
            // it has .shift())? Or are we happy pushing in, which causes
            // a bit of internal complexity in Stream?
            push.apply(null, events);

            // We're dealing with a mouse event.
            // Stop click from propagating at the end of a move
            on(mouseevents.end, preventOneClick, document);
            on(mouseevents.move, activeMousemove, document, data, push);
            on(mouseevents.cancel, activeMouseend, document, data, stop);

            return {
                stop: function() {
                    removeActiveMouse();
                    stop();
                }
            };
        }):

        Stream(function TouchSource(push, stop) {
            var data = {
                target: node,
                touch: undefined,
                identifier: events[0].identifier
            };

            push.apply(null, events);

            // Track a touch
            // In order to unbind correct handlers they have to be unique
            data.activeTouchmove = function (e) { activeTouchmove(e, data, push); };
            data.activeTouchend = function (e) { activeTouchend(e, data, stop); };

            // We're dealing with a touch.
            on(touchevents.move, data.activeTouchmove, document);
            on(touchevents.end, data.activeTouchend, document);

            return {
                stop: function () {
                    removeActiveTouch(data);
                    stop();
                }
            };
        });
}

export default function gestures(options, node) {
    // Support legacy signature gestures(node)
    if (!node) {
        console.trace('Deprecated gestures(node), now gestures(options, node)');
    }

    options = node ?
        options ? assign({}, config, options) : config :
        config ;
    node = node ?
        node :
        options ;

    return new Stream(function(push, stop) {
        function mouseHandler(e) {
            mousedown(e, push, options);
        }

        function touchHandler(e) {
            touchstart(e, push, options);
        }

        on('mousedown', mouseHandler, node);
        on('touchstart', touchHandler, node);

        return {
            stop: function() {
                off('mousedown', mouseHandler, node);
                off('touchstart', touchHandler, node);
                stop();
            }
        };
    });
}<|MERGE_RESOLUTION|>--- conflicted
+++ resolved
@@ -121,7 +121,6 @@
     // Check target matches selector
     if (options.selector && !e.target.closest(options.selector)) { return; }
 
-<<<<<<< HEAD
     // Keep target around as it is redefined on the event
     // if it passes through a shadow boundary
     var event = {
@@ -131,17 +130,13 @@
         clientY:       e.clientY
     };
 
-    on(document, mouseevents.move, mousemove, [event], push, options, e.target);
-    on(document, mouseevents.cancel, mouseend, [event]);
-=======
-    on(mouseevents.move, mousemove, document, [e], push, options);
-    on(mouseevents.cancel, mouseend, document, [e]);
->>>>>>> 5bf3bad5
-}
-
-function mousemove(e, events, push, options, target){
+    on(mouseevents.move, mousemove, document, [event], push, options);
+    on(mouseevents.cancel, mouseend, document, [event]);
+}
+
+function mousemove(e, events, push, options){
     events.push(e);
-    checkThreshold(e, events, e, removeMouse, push, options, target);
+    checkThreshold(e, events, e, removeMouse, push, options);
 }
 
 function mouseend(e, data) {
@@ -179,19 +174,14 @@
         touchend:   function() { touchend.apply(this, arguments); }
     };
 
-<<<<<<< HEAD
-    on(document, touchevents.move, event.touchmove, [event], push, options, event.target);
-    on(document, touchevents.cancel, event.touchend, [event]);
-=======
     on(touchevents.move, event.touchmove, document, [event], push, options);
     on(touchevents.cancel, event.touchend, document, [event]);
->>>>>>> 5bf3bad5
-}
-
-function touchmove(e, events, push, options, target) {
+}
+
+function touchmove(e, events, push, options) {
     var touch = changedTouch(e, events[0]);
     if (!touch) { return; }
-    checkThreshold(e, events, touch, removeTouch, push, options, target);
+    checkThreshold(e, events, touch, removeTouch, push, options);
 }
 
 function touchend(e, events) {
@@ -205,7 +195,7 @@
     off(touchevents.cancel, events[0].touchend, document);
 }
 
-function checkThreshold(e, events, touch, removeHandlers, push, options, target) {
+function checkThreshold(e, events, touch, removeHandlers, push, options) {
     var distX = touch.clientX - events[0].clientX;
     var distY = touch.clientY - events[0].clientY;
     var threshold = parseValue(options.threshold);
@@ -217,7 +207,7 @@
 
     // Unbind handlers that tracked the touch or mouse up till now.
     removeHandlers(events);
-    push(touches(target, events));
+    push(touches(events[0].target, events));
 }
 
 
