
import { Stream } from '../../fn/module.js';
import events, { isPrimaryButton } from './events.js';


// https://stackoverflow.com/questions/8643739/cancel-click-event-in-the-mouseup-event-handler/8927598

function createMouseGesture(e) {
    // Start gesture stream with mousedown event
    const gesture = Stream.of(e);

<<<<<<< HEAD
    function move(e) {
=======
    const moves = events('mousemove', document).each((e) => {
>>>>>>> 7be7d4f6
        e.preventDefault();
        gesture.push(e);
    }

<<<<<<< HEAD
    function up(e) {
=======
    const ups = events('mouseup', document).each((e) => {
>>>>>>> 7be7d4f6
        e.preventDefault();
        gesture.push(e);
        gesture.stop();
        document.removeEventListener('mousemove', move);
        document.removeEventListener('mouseup', up);
    }

    document.addEventListener('mousemove', move);
    document.addEventListener('mouseup', up);

    gesture.target = e.target;
    const focusable = e.target.closest('[tabindex]');
    focusable && focusable.focus();
    e.preventDefault();

    return gesture;
}

export default function gestures(node) {
    return events('mousedown', node)
    .filter(isPrimaryButton)
    .map(createMouseGesture);
}<|MERGE_RESOLUTION|>--- conflicted
+++ resolved
@@ -9,20 +9,12 @@
     // Start gesture stream with mousedown event
     const gesture = Stream.of(e);
 
-<<<<<<< HEAD
     function move(e) {
-=======
-    const moves = events('mousemove', document).each((e) => {
->>>>>>> 7be7d4f6
         e.preventDefault();
         gesture.push(e);
     }
 
-<<<<<<< HEAD
     function up(e) {
-=======
-    const ups = events('mouseup', document).each((e) => {
->>>>>>> 7be7d4f6
         e.preventDefault();
         gesture.push(e);
         gesture.stop();
