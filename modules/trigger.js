--- conflicted
+++ resolved
@@ -2,7 +2,8 @@
 /**
 trigger(type, node)
 
-Triggers event of `type` on `node`.
+Triggers event of `type` on `node`. Returns `false` if the event default was 
+prevented, otherwise `true`.
 
 ```
 trigger('dom-activate', node);
@@ -12,7 +13,8 @@
 /**
 trigger(data, node)
 
-Triggers event described by `data` on `node`.
+Triggers an event described by `data` on `node`. The `data` object must have a 
+`type` property. Use the `details` property to carry a data payload.
 
 ```
 trigger({
@@ -21,8 +23,7 @@
 }, node);
 ```
 
-Returns the result of `node.dispatchEvent()` - `false` if the event was 
-prevented, else `true`.
+Returns `false` if the event default was prevented, otherwise `true`.
 */
 
 import curry from '../../fn/modules/curry.js';
@@ -38,13 +39,8 @@
     }
 
     // Don't cache events. It prevents you from triggering an event of a
-<<<<<<< HEAD
 	// given type from inside the handler of another event of that type.
-	var event = Event(type, properties);
-=======
-    // given type from inside the handler of another event of that type.
-    var event = Event(type, properties);
->>>>>>> 0fb9545e
+	const event = Event(type, properties);
     return node.dispatchEvent(event);
 }
 
